--- conflicted
+++ resolved
@@ -1257,82 +1257,6 @@
 	preempt_enable();
 }
 
-<<<<<<< HEAD
-#if !defined(CONFIG_KRETPROBE_ON_RETHOOK)
-static void free_rp_inst_rcu(struct rcu_head *head)
-{
-	struct kretprobe_instance *ri = container_of(head, struct kretprobe_instance, rcu);
-
-	if (refcount_dec_and_test(&ri->rph->ref))
-		kfree(ri->rph);
-	kfree(ri);
-}
-NOKPROBE_SYMBOL(free_rp_inst_rcu);
-
-static void recycle_rp_inst(struct kretprobe_instance *ri)
-{
-	struct kretprobe *rp = get_kretprobe(ri);
-
-	if (likely(rp))
-		freelist_add(&ri->freelist, &rp->freelist);
-	else
-		call_rcu(&ri->rcu, free_rp_inst_rcu);
-}
-NOKPROBE_SYMBOL(recycle_rp_inst);
-
-/*
- * This function is called from delayed_put_task_struct() when a task is
- * dead and cleaned up to recycle any kretprobe instances associated with
- * this task. These left over instances represent probed functions that
- * have been called but will never return.
- */
-void kprobe_flush_task(struct task_struct *tk)
-{
-	struct kretprobe_instance *ri;
-	struct llist_node *node;
-
-	/* Early boot, not yet initialized. */
-	if (unlikely(!kprobes_initialized))
-		return;
-
-	kprobe_busy_begin();
-
-	node = __llist_del_all(&tk->kretprobe_instances);
-	while (node) {
-		ri = container_of(node, struct kretprobe_instance, llist);
-		node = node->next;
-
-		recycle_rp_inst(ri);
-	}
-
-	kprobe_busy_end();
-}
-NOKPROBE_SYMBOL(kprobe_flush_task);
-
-static inline void free_rp_inst(struct kretprobe *rp)
-{
-	struct kretprobe_instance *ri;
-	struct freelist_node *node;
-	int count = 0;
-
-	node = rp->freelist.head;
-	while (node) {
-		ri = container_of(node, struct kretprobe_instance, freelist);
-		node = node->next;
-
-		kfree(ri);
-		count++;
-	}
-
-	if (refcount_sub_and_test(count, &rp->rph->ref)) {
-		kfree(rp->rph);
-		rp->rph = NULL;
-	}
-}
-#endif	/* !CONFIG_KRETPROBE_ON_RETHOOK */
-
-=======
->>>>>>> 88084a3d
 /* Add the new probe to 'ap->list'. */
 static int add_new_kprobe(struct kprobe *ap, struct kprobe *p)
 {
@@ -1931,8 +1855,6 @@
 #ifdef CONFIG_KRETPROBES
 
 #if !defined(CONFIG_KRETPROBE_ON_RETHOOK)
-<<<<<<< HEAD
-=======
 static void free_rp_inst_rcu(struct rcu_head *head)
 {
 	struct kretprobe_instance *ri = container_of(head, struct kretprobe_instance, rcu);
@@ -2004,7 +1926,6 @@
 	}
 }
 
->>>>>>> 88084a3d
 /* This assumes the 'tsk' is the current task or the is not running. */
 static kprobe_opcode_t *__kretprobe_find_ret_addr(struct task_struct *tsk,
 						  struct llist_node **cur)
