/*
 * arch/arm/mach-shmobile/board-ag5evm.c
 *
 * Copyright (C) 2010  Takashi Yoshii <yoshii.takashi.zj@renesas.com>
 * Copyright (C) 2009  Yoshihiro Shimoda <shimoda.yoshihiro@renesas.com>
 *
 * This program is free software; you can redistribute it and/or modify
 * it under the terms of the GNU General Public License as published by
 * the Free Software Foundation; version 2 of the License.
 *
 * This program is distributed in the hope that it will be useful,
 * but WITHOUT ANY WARRANTY; without even the implied warranty of
 * MERCHANTABILITY or FITNESS FOR A PARTICULAR PURPOSE.  See the
 * GNU General Public License for more details.
 *
 * You should have received a copy of the GNU General Public License
 * along with this program; if not, write to the Free Software
 * Foundation, Inc., 51 Franklin St, Fifth Floor, Boston, MA  02110-1301  USA
 *
 */

#include <linux/kernel.h>
#include <linux/init.h>
#include <linux/interrupt.h>
#include <linux/irq.h>
#include <linux/platform_device.h>
#include <linux/delay.h>
#include <linux/io.h>
#include <linux/dma-mapping.h>
#include <linux/serial_sci.h>
#include <linux/smsc911x.h>
#include <linux/gpio.h>
#include <linux/videodev2.h>
#include <linux/input.h>
#include <linux/input/sh_keysc.h>
#include <linux/mmc/host.h>
#include <linux/mmc/sh_mmcif.h>
#include <linux/mmc/sh_mobile_sdhi.h>
#include <linux/mfd/tmio.h>
#include <linux/sh_clk.h>
#include <linux/videodev2.h>
#include <video/sh_mobile_lcdc.h>
#include <video/sh_mipi_dsi.h>
#include <sound/sh_fsi.h>
#include <mach/hardware.h>
#include <mach/sh73a0.h>
#include <mach/common.h>
#include <asm/mach-types.h>
#include <asm/mach/arch.h>
#include <asm/mach/map.h>
#include <asm/mach/time.h>
#include <asm/hardware/gic.h>
#include <asm/hardware/cache-l2x0.h>
#include <asm/traps.h>

static struct resource smsc9220_resources[] = {
	[0] = {
		.start		= 0x14000000,
		.end		= 0x14000000 + SZ_64K - 1,
		.flags		= IORESOURCE_MEM,
	},
	[1] = {
		.start		= SH73A0_PINT0_IRQ(2), /* PINTA2 */
		.flags		= IORESOURCE_IRQ,
	},
};

static struct smsc911x_platform_config smsc9220_platdata = {
	.flags		= SMSC911X_USE_32BIT | SMSC911X_SAVE_MAC_ADDRESS,
	.phy_interface	= PHY_INTERFACE_MODE_MII,
	.irq_polarity	= SMSC911X_IRQ_POLARITY_ACTIVE_LOW,
	.irq_type	= SMSC911X_IRQ_TYPE_PUSH_PULL,
};

static struct platform_device eth_device = {
	.name		= "smsc911x",
	.id		= 0,
	.dev  = {
		.platform_data = &smsc9220_platdata,
	},
	.resource	= smsc9220_resources,
	.num_resources	= ARRAY_SIZE(smsc9220_resources),
};

static struct sh_keysc_info keysc_platdata = {
	.mode		= SH_KEYSC_MODE_6,
	.scan_timing	= 3,
	.delay		= 100,
	.keycodes	= {
		KEY_A, KEY_B, KEY_C, KEY_D, KEY_E, KEY_F, KEY_G,
		KEY_H, KEY_I, KEY_J, KEY_K, KEY_L, KEY_M, KEY_N,
		KEY_O, KEY_P, KEY_Q, KEY_R, KEY_S, KEY_T, KEY_U,
		KEY_V, KEY_W, KEY_X, KEY_Y, KEY_Z, KEY_HOME, KEY_SLEEP,
		KEY_SPACE, KEY_9, KEY_6, KEY_3, KEY_WAKEUP, KEY_RIGHT, \
		KEY_COFFEE,
		KEY_0, KEY_8, KEY_5, KEY_2, KEY_DOWN, KEY_ENTER, KEY_UP,
		KEY_KPASTERISK, KEY_7, KEY_4, KEY_1, KEY_STOP, KEY_LEFT, \
		KEY_COMPUTER,
	},
};

static struct resource keysc_resources[] = {
	[0] = {
		.name	= "KEYSC",
		.start	= 0xe61b0000,
		.end	= 0xe61b0098 - 1,
		.flags	= IORESOURCE_MEM,
	},
	[1] = {
		.start	= gic_spi(71),
		.flags	= IORESOURCE_IRQ,
	},
};

static struct platform_device keysc_device = {
	.name		= "sh_keysc",
	.id		= 0,
	.num_resources	= ARRAY_SIZE(keysc_resources),
	.resource	= keysc_resources,
	.dev		= {
		.platform_data	= &keysc_platdata,
	},
};

/* FSI A */
static struct resource fsi_resources[] = {
	[0] = {
		.name	= "FSI",
		.start	= 0xEC230000,
		.end	= 0xEC230400 - 1,
		.flags	= IORESOURCE_MEM,
	},
	[1] = {
		.start  = gic_spi(146),
		.flags  = IORESOURCE_IRQ,
	},
};

static struct platform_device fsi_device = {
	.name		= "sh_fsi2",
	.id		= -1,
	.num_resources	= ARRAY_SIZE(fsi_resources),
	.resource	= fsi_resources,
};

static struct resource sh_mmcif_resources[] = {
	[0] = {
		.name	= "MMCIF",
		.start	= 0xe6bd0000,
		.end	= 0xe6bd00ff,
		.flags	= IORESOURCE_MEM,
	},
	[1] = {
		.start	= gic_spi(141),
		.flags	= IORESOURCE_IRQ,
	},
	[2] = {
		.start	= gic_spi(140),
		.flags	= IORESOURCE_IRQ,
	},
};

static struct sh_mmcif_plat_data sh_mmcif_platdata = {
	.sup_pclk	= 0,
	.ocr		= MMC_VDD_165_195,
	.caps		= MMC_CAP_8_BIT_DATA | MMC_CAP_NONREMOVABLE,
	.slave_id_tx	= SHDMA_SLAVE_MMCIF_TX,
	.slave_id_rx	= SHDMA_SLAVE_MMCIF_RX,
};

static struct platform_device mmc_device = {
	.name		= "sh_mmcif",
	.id		= 0,
	.dev		= {
		.dma_mask		= NULL,
		.coherent_dma_mask	= 0xffffffff,
		.platform_data		= &sh_mmcif_platdata,
	},
	.num_resources	= ARRAY_SIZE(sh_mmcif_resources),
	.resource	= sh_mmcif_resources,
};

/* IrDA */
static struct resource irda_resources[] = {
	[0] = {
		.start	= 0xE6D00000,
		.end	= 0xE6D01FD4 - 1,
		.flags  = IORESOURCE_MEM,
	},
	[1] = {
		.start	= gic_spi(95),
		.flags  = IORESOURCE_IRQ,
	},
};

static struct platform_device irda_device = {
	.name           = "sh_irda",
	.id		= 0,
	.resource       = irda_resources,
	.num_resources  = ARRAY_SIZE(irda_resources),
};

static unsigned char lcd_backlight_seq[3][2] = {
	{ 0x04, 0x07 },
	{ 0x23, 0x80 },
	{ 0x03, 0x01 },
};

static void lcd_backlight_on(void)
{
	struct i2c_adapter *a;
	struct i2c_msg msg;
	int k;

	a = i2c_get_adapter(1);
	for (k = 0; a && k < 3; k++) {
		msg.addr = 0x6d;
		msg.buf = &lcd_backlight_seq[k][0];
		msg.len = 2;
		msg.flags = 0;
		if (i2c_transfer(a, &msg, 1) != 1)
			break;
	}
}

static void lcd_backlight_reset(void)
{
	gpio_set_value(GPIO_PORT235, 0);
	mdelay(24);
	gpio_set_value(GPIO_PORT235, 1);
}

static void lcd_on(void *board_data, struct fb_info *info)
{
	lcd_backlight_on();
}

static void lcd_off(void *board_data)
{
	lcd_backlight_reset();
}

/* LCDC0 */
static const struct fb_videomode lcdc0_modes[] = {
	{
		.name		= "R63302(QHD)",
		.xres		= 544,
		.yres		= 961,
		.left_margin	= 72,
		.right_margin	= 600,
		.hsync_len	= 16,
		.upper_margin	= 8,
		.lower_margin	= 8,
		.vsync_len	= 2,
		.sync		= FB_SYNC_VERT_HIGH_ACT | FB_SYNC_HOR_HIGH_ACT,
	},
};

static struct sh_mobile_lcdc_info lcdc0_info = {
	.clock_source = LCDC_CLK_PERIPHERAL,
	.ch[0] = {
		.chan = LCDC_CHAN_MAINLCD,
		.interface_type = RGB24,
		.clock_divider = 1,
		.flags = LCDC_FLAGS_DWPOL,
		.lcd_size_cfg.width = 44,
		.lcd_size_cfg.height = 79,
		.fourcc = V4L2_PIX_FMT_RGB565,
		.lcd_cfg = lcdc0_modes,
		.num_cfg = ARRAY_SIZE(lcdc0_modes),
		.board_cfg = {
			.display_on = lcd_on,
			.display_off = lcd_off,
		},
	}
};

static struct resource lcdc0_resources[] = {
	[0] = {
		.name	= "LCDC0",
		.start	= 0xfe940000, /* P4-only space */
		.end	= 0xfe943fff,
		.flags	= IORESOURCE_MEM,
	},
	[1] = {
		.start	= intcs_evt2irq(0x580),
		.flags	= IORESOURCE_IRQ,
	},
};

static struct platform_device lcdc0_device = {
	.name		= "sh_mobile_lcdc_fb",
	.num_resources	= ARRAY_SIZE(lcdc0_resources),
	.resource	= lcdc0_resources,
	.id             = 0,
	.dev	= {
		.platform_data	= &lcdc0_info,
		.coherent_dma_mask = ~0,
	},
};

/* MIPI-DSI */
static struct resource mipidsi0_resources[] = {
	[0] = {
		.name	= "DSI0",
		.start  = 0xfeab0000,
		.end    = 0xfeab3fff,
		.flags  = IORESOURCE_MEM,
	},
	[1] = {
		.name	= "DSI0",
		.start  = 0xfeab4000,
		.end    = 0xfeab7fff,
		.flags  = IORESOURCE_MEM,
	},
};

<<<<<<< HEAD
#define DSI0PHYCR	0xe615006c
=======
>>>>>>> c16fa4f2
static int sh_mipi_set_dot_clock(struct platform_device *pdev,
				 void __iomem *base,
				 int enable)
{
<<<<<<< HEAD
	struct clk *pck;
=======
	struct clk *pck, *phy;
>>>>>>> c16fa4f2
	int ret;

	pck = clk_get(&pdev->dev, "dsip_clk");
	if (IS_ERR(pck)) {
		ret = PTR_ERR(pck);
		goto sh_mipi_set_dot_clock_pck_err;
	}

<<<<<<< HEAD
	if (enable) {
		clk_set_rate(pck, clk_round_rate(pck,  24000000));
		__raw_writel(0x2a809010, DSI0PHYCR);
		clk_enable(pck);
	} else {
		clk_disable(pck);
=======
	phy = clk_get(&pdev->dev, "dsiphy_clk");
	if (IS_ERR(phy)) {
		ret = PTR_ERR(phy);
		goto sh_mipi_set_dot_clock_phy_err;
	}

	if (enable) {
		clk_set_rate(pck, clk_round_rate(pck,  24000000));
		clk_set_rate(phy, clk_round_rate(pck, 510000000));
		clk_enable(pck);
		clk_enable(phy);
	} else {
		clk_disable(pck);
		clk_disable(phy);
>>>>>>> c16fa4f2
	}

	ret = 0;

<<<<<<< HEAD
	clk_put(pck);

=======
	clk_put(phy);
sh_mipi_set_dot_clock_phy_err:
	clk_put(pck);
>>>>>>> c16fa4f2
sh_mipi_set_dot_clock_pck_err:
	return ret;
}

static struct sh_mipi_dsi_info mipidsi0_info = {
	.data_format	= MIPI_RGB888,
	.lcd_chan	= &lcdc0_info.ch[0],
	.lane		= 2,
	.vsynw_offset	= 20,
	.clksrc		= 1,
	.flags		= SH_MIPI_DSI_HSABM		|
			  SH_MIPI_DSI_SYNC_PULSES_MODE	|
			  SH_MIPI_DSI_HSbyteCLK,
	.set_dot_clock	= sh_mipi_set_dot_clock,
};

static struct platform_device mipidsi0_device = {
	.name           = "sh-mipi-dsi",
	.num_resources  = ARRAY_SIZE(mipidsi0_resources),
	.resource       = mipidsi0_resources,
	.id             = 0,
	.dev	= {
		.platform_data	= &mipidsi0_info,
	},
};

/* SDHI0 */
static irqreturn_t ag5evm_sdhi0_gpio_cd(int irq, void *arg)
{
	struct device *dev = arg;
	struct sh_mobile_sdhi_info *info = dev->platform_data;
	struct tmio_mmc_data *pdata = info->pdata;

	tmio_mmc_cd_wakeup(pdata);

	return IRQ_HANDLED;
}

static struct sh_mobile_sdhi_info sdhi0_info = {
	.dma_slave_tx	= SHDMA_SLAVE_SDHI0_TX,
	.dma_slave_rx	= SHDMA_SLAVE_SDHI0_RX,
	.tmio_flags	= TMIO_MMC_HAS_IDLE_WAIT,
	.tmio_caps	= MMC_CAP_SD_HIGHSPEED,
	.tmio_ocr_mask	= MMC_VDD_27_28 | MMC_VDD_28_29,
};

static struct resource sdhi0_resources[] = {
	[0] = {
		.name	= "SDHI0",
		.start	= 0xee100000,
		.end	= 0xee1000ff,
		.flags	= IORESOURCE_MEM,
	},
	[1] = {
		.name	= SH_MOBILE_SDHI_IRQ_CARD_DETECT,
		.start	= gic_spi(83),
		.flags	= IORESOURCE_IRQ,
	},
	[2] = {
		.name	= SH_MOBILE_SDHI_IRQ_SDCARD,
		.start	= gic_spi(84),
		.flags	= IORESOURCE_IRQ,
	},
	[3] = {
		.name	= SH_MOBILE_SDHI_IRQ_SDIO,
		.start	= gic_spi(85),
		.flags	= IORESOURCE_IRQ,
	},
};

static struct platform_device sdhi0_device = {
	.name		= "sh_mobile_sdhi",
	.id		= 0,
	.num_resources	= ARRAY_SIZE(sdhi0_resources),
	.resource	= sdhi0_resources,
	.dev	= {
		.platform_data	= &sdhi0_info,
	},
};

void ag5evm_sdhi1_set_pwr(struct platform_device *pdev, int state)
{
	gpio_set_value(GPIO_PORT114, state);
}

static struct sh_mobile_sdhi_info sh_sdhi1_info = {
	.tmio_flags	= TMIO_MMC_WRPROTECT_DISABLE | TMIO_MMC_HAS_IDLE_WAIT,
	.tmio_caps	= MMC_CAP_NONREMOVABLE | MMC_CAP_SDIO_IRQ,
	.tmio_ocr_mask	= MMC_VDD_32_33 | MMC_VDD_33_34,
	.set_pwr	= ag5evm_sdhi1_set_pwr,
};

static struct resource sdhi1_resources[] = {
	[0] = {
		.name	= "SDHI1",
		.start	= 0xee120000,
		.end	= 0xee1200ff,
		.flags	= IORESOURCE_MEM,
	},
	[1] = {
		.name	= SH_MOBILE_SDHI_IRQ_CARD_DETECT,
		.start	= gic_spi(87),
		.flags	= IORESOURCE_IRQ,
	},
	[2] = {
		.name	= SH_MOBILE_SDHI_IRQ_SDCARD,
		.start	= gic_spi(88),
		.flags	= IORESOURCE_IRQ,
	},
	[3] = {
		.name	= SH_MOBILE_SDHI_IRQ_SDIO,
		.start	= gic_spi(89),
		.flags	= IORESOURCE_IRQ,
	},
};

static struct platform_device sdhi1_device = {
	.name		= "sh_mobile_sdhi",
	.id		= 1,
	.dev		= {
		.platform_data	= &sh_sdhi1_info,
	},
	.num_resources	= ARRAY_SIZE(sdhi1_resources),
	.resource	= sdhi1_resources,
};

static struct platform_device *ag5evm_devices[] __initdata = {
	&eth_device,
	&keysc_device,
	&fsi_device,
	&mmc_device,
	&irda_device,
	&lcdc0_device,
	&mipidsi0_device,
	&sdhi0_device,
	&sdhi1_device,
};

static struct map_desc ag5evm_io_desc[] __initdata = {
	/* create a 1:1 entity map for 0xe6xxxxxx
	 * used by CPGA, INTC and PFC.
	 */
	{
		.virtual	= 0xe6000000,
		.pfn		= __phys_to_pfn(0xe6000000),
		.length		= 256 << 20,
		.type		= MT_DEVICE_NONSHARED
	},
};

static void __init ag5evm_map_io(void)
{
	iotable_init(ag5evm_io_desc, ARRAY_SIZE(ag5evm_io_desc));

	/* setup early devices and console here as well */
	sh73a0_add_early_devices();
	shmobile_setup_console();
}

static void __init ag5evm_init(void)
{
	sh73a0_pinmux_init();

	/* enable SCIFA2 */
	gpio_request(GPIO_FN_SCIFA2_TXD1, NULL);
	gpio_request(GPIO_FN_SCIFA2_RXD1, NULL);
	gpio_request(GPIO_FN_SCIFA2_RTS1_, NULL);
	gpio_request(GPIO_FN_SCIFA2_CTS1_, NULL);

	/* enable KEYSC */
	gpio_request(GPIO_FN_KEYIN0_PU, NULL);
	gpio_request(GPIO_FN_KEYIN1_PU, NULL);
	gpio_request(GPIO_FN_KEYIN2_PU, NULL);
	gpio_request(GPIO_FN_KEYIN3_PU, NULL);
	gpio_request(GPIO_FN_KEYIN4_PU, NULL);
	gpio_request(GPIO_FN_KEYIN5_PU, NULL);
	gpio_request(GPIO_FN_KEYIN6_PU, NULL);
	gpio_request(GPIO_FN_KEYIN7_PU, NULL);
	gpio_request(GPIO_FN_KEYOUT0, NULL);
	gpio_request(GPIO_FN_KEYOUT1, NULL);
	gpio_request(GPIO_FN_KEYOUT2, NULL);
	gpio_request(GPIO_FN_KEYOUT3, NULL);
	gpio_request(GPIO_FN_KEYOUT4, NULL);
	gpio_request(GPIO_FN_KEYOUT5, NULL);
	gpio_request(GPIO_FN_PORT59_KEYOUT6, NULL);
	gpio_request(GPIO_FN_PORT58_KEYOUT7, NULL);
	gpio_request(GPIO_FN_KEYOUT8, NULL);
	gpio_request(GPIO_FN_PORT149_KEYOUT9, NULL);

	/* enable I2C channel 2 and 3 */
	gpio_request(GPIO_FN_PORT236_I2C_SDA2, NULL);
	gpio_request(GPIO_FN_PORT237_I2C_SCL2, NULL);
	gpio_request(GPIO_FN_PORT248_I2C_SCL3, NULL);
	gpio_request(GPIO_FN_PORT249_I2C_SDA3, NULL);

	/* enable MMCIF */
	gpio_request(GPIO_FN_MMCCLK0, NULL);
	gpio_request(GPIO_FN_MMCCMD0_PU, NULL);
	gpio_request(GPIO_FN_MMCD0_0_PU, NULL);
	gpio_request(GPIO_FN_MMCD0_1_PU, NULL);
	gpio_request(GPIO_FN_MMCD0_2_PU, NULL);
	gpio_request(GPIO_FN_MMCD0_3_PU, NULL);
	gpio_request(GPIO_FN_MMCD0_4_PU, NULL);
	gpio_request(GPIO_FN_MMCD0_5_PU, NULL);
	gpio_request(GPIO_FN_MMCD0_6_PU, NULL);
	gpio_request(GPIO_FN_MMCD0_7_PU, NULL);
	gpio_request(GPIO_PORT208, NULL); /* Reset */
	gpio_direction_output(GPIO_PORT208, 1);

	/* enable SMSC911X */
	gpio_request(GPIO_PORT144, NULL); /* PINTA2 */
	gpio_direction_input(GPIO_PORT144);
	gpio_request(GPIO_PORT145, NULL); /* RESET */
	gpio_direction_output(GPIO_PORT145, 1);

	/* FSI A */
	gpio_request(GPIO_FN_FSIACK, NULL);
	gpio_request(GPIO_FN_FSIAILR, NULL);
	gpio_request(GPIO_FN_FSIAIBT, NULL);
	gpio_request(GPIO_FN_FSIAISLD, NULL);
	gpio_request(GPIO_FN_FSIAOSLD, NULL);

	/* IrDA */
	gpio_request(GPIO_FN_PORT241_IRDA_OUT, NULL);
	gpio_request(GPIO_FN_PORT242_IRDA_IN,  NULL);
	gpio_request(GPIO_FN_PORT243_IRDA_FIRSEL, NULL);

	/* LCD panel */
	gpio_request(GPIO_PORT217, NULL); /* RESET */
	gpio_direction_output(GPIO_PORT217, 0);
	mdelay(1);
	gpio_set_value(GPIO_PORT217, 1);
	mdelay(100);

	/* LCD backlight controller */
	gpio_request(GPIO_PORT235, NULL); /* RESET */
	gpio_direction_output(GPIO_PORT235, 0);
	lcd_backlight_reset();

	/* enable SDHI0 on CN15 [SD I/F] */
	gpio_request(GPIO_FN_SDHICD0, NULL);
	gpio_request(GPIO_FN_SDHIWP0, NULL);
	gpio_request(GPIO_FN_SDHICMD0, NULL);
	gpio_request(GPIO_FN_SDHICLK0, NULL);
	gpio_request(GPIO_FN_SDHID0_3, NULL);
	gpio_request(GPIO_FN_SDHID0_2, NULL);
	gpio_request(GPIO_FN_SDHID0_1, NULL);
	gpio_request(GPIO_FN_SDHID0_0, NULL);

	if (!request_irq(intcs_evt2irq(0x3c0), ag5evm_sdhi0_gpio_cd,
			 IRQF_TRIGGER_FALLING | IRQF_TRIGGER_RISING,
			 "sdhi0 cd", &sdhi0_device.dev))
		sdhi0_info.tmio_flags |= TMIO_MMC_HAS_COLD_CD;
	else
		pr_warn("Unable to setup SDHI0 GPIO IRQ\n");

	/* enable SDHI1 on CN4 [WLAN I/F] */
	gpio_request(GPIO_FN_SDHICLK1, NULL);
	gpio_request(GPIO_FN_SDHICMD1_PU, NULL);
	gpio_request(GPIO_FN_SDHID1_3_PU, NULL);
	gpio_request(GPIO_FN_SDHID1_2_PU, NULL);
	gpio_request(GPIO_FN_SDHID1_1_PU, NULL);
	gpio_request(GPIO_FN_SDHID1_0_PU, NULL);
	gpio_request(GPIO_PORT114, "sdhi1_power");
	gpio_direction_output(GPIO_PORT114, 0);

#ifdef CONFIG_CACHE_L2X0
	/* Shared attribute override enable, 64K*8way */
	l2x0_init(__io(0xf0100000), 0x00460000, 0xc2000fff);
#endif
	sh73a0_add_standard_devices();
	platform_add_devices(ag5evm_devices, ARRAY_SIZE(ag5evm_devices));
}

static void __init ag5evm_timer_init(void)
{
	sh73a0_clock_init();
	shmobile_timer.init();
	return;
}

struct sys_timer ag5evm_timer = {
	.init	= ag5evm_timer_init,
};

MACHINE_START(AG5EVM, "ag5evm")
	.map_io		= ag5evm_map_io,
	.nr_irqs	= NR_IRQS_LEGACY,
	.init_irq	= sh73a0_init_irq,
	.handle_irq	= gic_handle_irq,
	.init_machine	= ag5evm_init,
	.timer		= &ag5evm_timer,
MACHINE_END<|MERGE_RESOLUTION|>--- conflicted
+++ resolved
@@ -315,19 +315,11 @@
 	},
 };
 
-<<<<<<< HEAD
-#define DSI0PHYCR	0xe615006c
-=======
->>>>>>> c16fa4f2
 static int sh_mipi_set_dot_clock(struct platform_device *pdev,
 				 void __iomem *base,
 				 int enable)
 {
-<<<<<<< HEAD
-	struct clk *pck;
-=======
 	struct clk *pck, *phy;
->>>>>>> c16fa4f2
 	int ret;
 
 	pck = clk_get(&pdev->dev, "dsip_clk");
@@ -336,14 +328,6 @@
 		goto sh_mipi_set_dot_clock_pck_err;
 	}
 
-<<<<<<< HEAD
-	if (enable) {
-		clk_set_rate(pck, clk_round_rate(pck,  24000000));
-		__raw_writel(0x2a809010, DSI0PHYCR);
-		clk_enable(pck);
-	} else {
-		clk_disable(pck);
-=======
 	phy = clk_get(&pdev->dev, "dsiphy_clk");
 	if (IS_ERR(phy)) {
 		ret = PTR_ERR(phy);
@@ -358,19 +342,13 @@
 	} else {
 		clk_disable(pck);
 		clk_disable(phy);
->>>>>>> c16fa4f2
 	}
 
 	ret = 0;
 
-<<<<<<< HEAD
-	clk_put(pck);
-
-=======
 	clk_put(phy);
 sh_mipi_set_dot_clock_phy_err:
 	clk_put(pck);
->>>>>>> c16fa4f2
 sh_mipi_set_dot_clock_pck_err:
 	return ret;
 }
