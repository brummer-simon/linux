/*******************************************************************************

  Intel(R) Gigabit Ethernet Linux driver
  Copyright(c) 2007-2013 Intel Corporation.

  This program is free software; you can redistribute it and/or modify it
  under the terms and conditions of the GNU General Public License,
  version 2, as published by the Free Software Foundation.

  This program is distributed in the hope it will be useful, but WITHOUT
  ANY WARRANTY; without even the implied warranty of MERCHANTABILITY or
  FITNESS FOR A PARTICULAR PURPOSE.  See the GNU General Public License for
  more details.

  You should have received a copy of the GNU General Public License along with
  this program; if not, write to the Free Software Foundation, Inc.,
  51 Franklin St - Fifth Floor, Boston, MA 02110-1301 USA.

  The full GNU General Public License is included in this distribution in
  the file called "COPYING".

  Contact Information:
  e1000-devel Mailing List <e1000-devel@lists.sourceforge.net>
  Intel Corporation, 5200 N.E. Elam Young Parkway, Hillsboro, OR 97124-6497

*******************************************************************************/

#ifndef _E1000_I210_H_
#define _E1000_I210_H_

<<<<<<< HEAD
extern s32 igb_update_flash_i210(struct e1000_hw *hw);
extern s32 igb_update_nvm_checksum_i210(struct e1000_hw *hw);
extern s32 igb_validate_nvm_checksum_i210(struct e1000_hw *hw);
extern s32 igb_write_nvm_srwr_i210(struct e1000_hw *hw, u16 offset,
			      u16 words, u16 *data);
extern s32 igb_read_nvm_srrd_i210(struct e1000_hw *hw, u16 offset,
			     u16 words, u16 *data);
extern s32 igb_acquire_swfw_sync_i210(struct e1000_hw *hw, u16 mask);
extern void igb_release_swfw_sync_i210(struct e1000_hw *hw, u16 mask);
extern s32 igb_acquire_nvm_i210(struct e1000_hw *hw);
extern void igb_release_nvm_i210(struct e1000_hw *hw);
extern s32 igb_valid_led_default_i210(struct e1000_hw *hw, u16 *data);
extern s32 igb_read_invm_version(struct e1000_hw *hw,
				 struct e1000_fw_version *invm_ver);
extern s32 igb_read_xmdio_reg(struct e1000_hw *hw, u16 addr, u8 dev_addr,
			      u16 *data);
extern s32 igb_write_xmdio_reg(struct e1000_hw *hw, u16 addr, u8 dev_addr,
			       u16 data);
extern s32 igb_init_nvm_params_i210(struct e1000_hw *hw);
extern bool igb_get_flash_presence_i210(struct e1000_hw *hw);
=======
s32 igb_update_flash_i210(struct e1000_hw *hw);
s32 igb_update_nvm_checksum_i210(struct e1000_hw *hw);
s32 igb_validate_nvm_checksum_i210(struct e1000_hw *hw);
s32 igb_write_nvm_srwr_i210(struct e1000_hw *hw, u16 offset, u16 words,
			    u16 *data);
s32 igb_read_nvm_srrd_i210(struct e1000_hw *hw, u16 offset, u16 words,
			   u16 *data);
s32 igb_acquire_swfw_sync_i210(struct e1000_hw *hw, u16 mask);
void igb_release_swfw_sync_i210(struct e1000_hw *hw, u16 mask);
s32 igb_acquire_nvm_i210(struct e1000_hw *hw);
void igb_release_nvm_i210(struct e1000_hw *hw);
s32 igb_valid_led_default_i210(struct e1000_hw *hw, u16 *data);
s32 igb_read_invm_version(struct e1000_hw *hw,
			  struct e1000_fw_version *invm_ver);
s32 igb_read_xmdio_reg(struct e1000_hw *hw, u16 addr, u8 dev_addr, u16 *data);
s32 igb_write_xmdio_reg(struct e1000_hw *hw, u16 addr, u8 dev_addr, u16 data);
s32 igb_init_nvm_params_i210(struct e1000_hw *hw);
bool igb_get_flash_presence_i210(struct e1000_hw *hw);
>>>>>>> d8ec26d7

#define E1000_STM_OPCODE		0xDB00
#define E1000_EEPROM_FLASH_SIZE_WORD	0x11

#define INVM_DWORD_TO_RECORD_TYPE(invm_dword) \
	(u8)((invm_dword) & 0x7)
#define INVM_DWORD_TO_WORD_ADDRESS(invm_dword) \
	(u8)(((invm_dword) & 0x0000FE00) >> 9)
#define INVM_DWORD_TO_WORD_DATA(invm_dword) \
	(u16)(((invm_dword) & 0xFFFF0000) >> 16)

enum E1000_INVM_STRUCTURE_TYPE {
	E1000_INVM_UNINITIALIZED_STRUCTURE		= 0x00,
	E1000_INVM_WORD_AUTOLOAD_STRUCTURE		= 0x01,
	E1000_INVM_CSR_AUTOLOAD_STRUCTURE		= 0x02,
	E1000_INVM_PHY_REGISTER_AUTOLOAD_STRUCTURE	= 0x03,
	E1000_INVM_RSA_KEY_SHA256_STRUCTURE		= 0x04,
	E1000_INVM_INVALIDATED_STRUCTURE		= 0x0F,
};

#define E1000_INVM_RSA_KEY_SHA256_DATA_SIZE_IN_DWORDS	8
#define E1000_INVM_CSR_AUTOLOAD_DATA_SIZE_IN_DWORDS	1
#define E1000_INVM_ULT_BYTES_SIZE			8
#define E1000_INVM_RECORD_SIZE_IN_BYTES			4
#define E1000_INVM_VER_FIELD_ONE			0x1FF8
#define E1000_INVM_VER_FIELD_TWO			0x7FE000
#define E1000_INVM_IMGTYPE_FIELD			0x1F800000

#define E1000_INVM_MAJOR_MASK		0x3F0
#define E1000_INVM_MINOR_MASK		0xF
#define E1000_INVM_MAJOR_SHIFT		4

#define ID_LED_DEFAULT_I210		((ID_LED_OFF1_ON2  << 8) | \
					 (ID_LED_DEF1_DEF2 <<  4) | \
					 (ID_LED_OFF1_OFF2))
#define ID_LED_DEFAULT_I210_SERDES	((ID_LED_DEF1_DEF2 << 8) | \
					 (ID_LED_DEF1_DEF2 <<  4) | \
					 (ID_LED_OFF1_ON2))

/* NVM offset defaults for i211 device */
#define NVM_INIT_CTRL_2_DEFAULT_I211	0X7243
#define NVM_INIT_CTRL_4_DEFAULT_I211	0x00C1
#define NVM_LED_1_CFG_DEFAULT_I211	0x0184
#define NVM_LED_0_2_CFG_DEFAULT_I211	0x200C

#endif<|MERGE_RESOLUTION|>--- conflicted
+++ resolved
@@ -28,28 +28,6 @@
 #ifndef _E1000_I210_H_
 #define _E1000_I210_H_
 
-<<<<<<< HEAD
-extern s32 igb_update_flash_i210(struct e1000_hw *hw);
-extern s32 igb_update_nvm_checksum_i210(struct e1000_hw *hw);
-extern s32 igb_validate_nvm_checksum_i210(struct e1000_hw *hw);
-extern s32 igb_write_nvm_srwr_i210(struct e1000_hw *hw, u16 offset,
-			      u16 words, u16 *data);
-extern s32 igb_read_nvm_srrd_i210(struct e1000_hw *hw, u16 offset,
-			     u16 words, u16 *data);
-extern s32 igb_acquire_swfw_sync_i210(struct e1000_hw *hw, u16 mask);
-extern void igb_release_swfw_sync_i210(struct e1000_hw *hw, u16 mask);
-extern s32 igb_acquire_nvm_i210(struct e1000_hw *hw);
-extern void igb_release_nvm_i210(struct e1000_hw *hw);
-extern s32 igb_valid_led_default_i210(struct e1000_hw *hw, u16 *data);
-extern s32 igb_read_invm_version(struct e1000_hw *hw,
-				 struct e1000_fw_version *invm_ver);
-extern s32 igb_read_xmdio_reg(struct e1000_hw *hw, u16 addr, u8 dev_addr,
-			      u16 *data);
-extern s32 igb_write_xmdio_reg(struct e1000_hw *hw, u16 addr, u8 dev_addr,
-			       u16 data);
-extern s32 igb_init_nvm_params_i210(struct e1000_hw *hw);
-extern bool igb_get_flash_presence_i210(struct e1000_hw *hw);
-=======
 s32 igb_update_flash_i210(struct e1000_hw *hw);
 s32 igb_update_nvm_checksum_i210(struct e1000_hw *hw);
 s32 igb_validate_nvm_checksum_i210(struct e1000_hw *hw);
@@ -68,7 +46,6 @@
 s32 igb_write_xmdio_reg(struct e1000_hw *hw, u16 addr, u8 dev_addr, u16 data);
 s32 igb_init_nvm_params_i210(struct e1000_hw *hw);
 bool igb_get_flash_presence_i210(struct e1000_hw *hw);
->>>>>>> d8ec26d7
 
 #define E1000_STM_OPCODE		0xDB00
 #define E1000_EEPROM_FLASH_SIZE_WORD	0x11
