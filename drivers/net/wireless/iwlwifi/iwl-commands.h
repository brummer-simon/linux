/******************************************************************************
 *
 * This file is provided under a dual BSD/GPLv2 license.  When using or
 * redistributing this file, you may do so under either license.
 *
 * GPL LICENSE SUMMARY
 *
 * Copyright(c) 2005 - 2012 Intel Corporation. All rights reserved.
 *
 * This program is free software; you can redistribute it and/or modify
 * it under the terms of version 2 of the GNU General Public License as
 * published by the Free Software Foundation.
 *
 * This program is distributed in the hope that it will be useful, but
 * WITHOUT ANY WARRANTY; without even the implied warranty of
 * MERCHANTABILITY or FITNESS FOR A PARTICULAR PURPOSE.  See the GNU
 * General Public License for more details.
 *
 * You should have received a copy of the GNU General Public License
 * along with this program; if not, write to the Free Software
 * Foundation, Inc., 51 Franklin Street, Fifth Floor, Boston, MA 02110,
 * USA
 *
 * The full GNU General Public License is included in this distribution
 * in the file called LICENSE.GPL.
 *
 * Contact Information:
 *  Intel Linux Wireless <ilw@linux.intel.com>
 * Intel Corporation, 5200 N.E. Elam Young Parkway, Hillsboro, OR 97124-6497
 *
 * BSD LICENSE
 *
 * Copyright(c) 2005 - 2012 Intel Corporation. All rights reserved.
 * All rights reserved.
 *
 * Redistribution and use in source and binary forms, with or without
 * modification, are permitted provided that the following conditions
 * are met:
 *
 *  * Redistributions of source code must retain the above copyright
 *    notice, this list of conditions and the following disclaimer.
 *  * Redistributions in binary form must reproduce the above copyright
 *    notice, this list of conditions and the following disclaimer in
 *    the documentation and/or other materials provided with the
 *    distribution.
 *  * Neither the name Intel Corporation nor the names of its
 *    contributors may be used to endorse or promote products derived
 *    from this software without specific prior written permission.
 *
 * THIS SOFTWARE IS PROVIDED BY THE COPYRIGHT HOLDERS AND CONTRIBUTORS
 * "AS IS" AND ANY EXPRESS OR IMPLIED WARRANTIES, INCLUDING, BUT NOT
 * LIMITED TO, THE IMPLIED WARRANTIES OF MERCHANTABILITY AND FITNESS FOR
 * A PARTICULAR PURPOSE ARE DISCLAIMED. IN NO EVENT SHALL THE COPYRIGHT
 * OWNER OR CONTRIBUTORS BE LIABLE FOR ANY DIRECT, INDIRECT, INCIDENTAL,
 * SPECIAL, EXEMPLARY, OR CONSEQUENTIAL DAMAGES (INCLUDING, BUT NOT
 * LIMITED TO, PROCUREMENT OF SUBSTITUTE GOODS OR SERVICES; LOSS OF USE,
 * DATA, OR PROFITS; OR BUSINESS INTERRUPTION) HOWEVER CAUSED AND ON ANY
 * THEORY OF LIABILITY, WHETHER IN CONTRACT, STRICT LIABILITY, OR TORT
 * (INCLUDING NEGLIGENCE OR OTHERWISE) ARISING IN ANY WAY OUT OF THE USE
 * OF THIS SOFTWARE, EVEN IF ADVISED OF THE POSSIBILITY OF SUCH DAMAGE.
 *
 *****************************************************************************/
/*
 * Please use this file (iwl-commands.h) only for uCode API definitions.
 * Please use iwl-xxxx-hw.h for hardware-related definitions.
 * Please use iwl-dev.h for driver implementation definitions.
 */

#ifndef __iwl_commands_h__
#define __iwl_commands_h__

#include <linux/ieee80211.h>
#include <linux/types.h>


enum {
	REPLY_ALIVE = 0x1,
	REPLY_ERROR = 0x2,
	REPLY_ECHO = 0x3,		/* test command */

	/* RXON and QOS commands */
	REPLY_RXON = 0x10,
	REPLY_RXON_ASSOC = 0x11,
	REPLY_QOS_PARAM = 0x13,
	REPLY_RXON_TIMING = 0x14,

	/* Multi-Station support */
	REPLY_ADD_STA = 0x18,
	REPLY_REMOVE_STA = 0x19,
	REPLY_REMOVE_ALL_STA = 0x1a,	/* not used */
	REPLY_TXFIFO_FLUSH = 0x1e,

	/* Security */
	REPLY_WEPKEY = 0x20,

	/* RX, TX, LEDs */
	REPLY_TX = 0x1c,
	REPLY_LEDS_CMD = 0x48,
	REPLY_TX_LINK_QUALITY_CMD = 0x4e,

	/* WiMAX coexistence */
	COEX_PRIORITY_TABLE_CMD = 0x5a,
	COEX_MEDIUM_NOTIFICATION = 0x5b,
	COEX_EVENT_CMD = 0x5c,

	/* Calibration */
	TEMPERATURE_NOTIFICATION = 0x62,
	CALIBRATION_CFG_CMD = 0x65,
	CALIBRATION_RES_NOTIFICATION = 0x66,
	CALIBRATION_COMPLETE_NOTIFICATION = 0x67,

	/* 802.11h related */
	REPLY_QUIET_CMD = 0x71,		/* not used */
	REPLY_CHANNEL_SWITCH = 0x72,
	CHANNEL_SWITCH_NOTIFICATION = 0x73,
	REPLY_SPECTRUM_MEASUREMENT_CMD = 0x74,
	SPECTRUM_MEASURE_NOTIFICATION = 0x75,

	/* Power Management */
	POWER_TABLE_CMD = 0x77,
	PM_SLEEP_NOTIFICATION = 0x7A,
	PM_DEBUG_STATISTIC_NOTIFIC = 0x7B,

	/* Scan commands and notifications */
	REPLY_SCAN_CMD = 0x80,
	REPLY_SCAN_ABORT_CMD = 0x81,
	SCAN_START_NOTIFICATION = 0x82,
	SCAN_RESULTS_NOTIFICATION = 0x83,
	SCAN_COMPLETE_NOTIFICATION = 0x84,

	/* IBSS/AP commands */
	BEACON_NOTIFICATION = 0x90,
	REPLY_TX_BEACON = 0x91,
	WHO_IS_AWAKE_NOTIFICATION = 0x94,	/* not used */

	/* Miscellaneous commands */
	REPLY_TX_POWER_DBM_CMD = 0x95,
	QUIET_NOTIFICATION = 0x96,		/* not used */
	REPLY_TX_PWR_TABLE_CMD = 0x97,
	REPLY_TX_POWER_DBM_CMD_V1 = 0x98,	/* old version of API */
	TX_ANT_CONFIGURATION_CMD = 0x98,
	MEASURE_ABORT_NOTIFICATION = 0x99,	/* not used */

	/* Bluetooth device coexistence config command */
	REPLY_BT_CONFIG = 0x9b,

	/* Statistics */
	REPLY_STATISTICS_CMD = 0x9c,
	STATISTICS_NOTIFICATION = 0x9d,

	/* RF-KILL commands and notifications */
	REPLY_CARD_STATE_CMD = 0xa0,
	CARD_STATE_NOTIFICATION = 0xa1,

	/* Missed beacons notification */
	MISSED_BEACONS_NOTIFICATION = 0xa2,

	REPLY_CT_KILL_CONFIG_CMD = 0xa4,
	SENSITIVITY_CMD = 0xa8,
	REPLY_PHY_CALIBRATION_CMD = 0xb0,
	REPLY_RX_PHY_CMD = 0xc0,
	REPLY_RX_MPDU_CMD = 0xc1,
	REPLY_RX = 0xc3,
	REPLY_COMPRESSED_BA = 0xc5,

	/* BT Coex */
	REPLY_BT_COEX_PRIO_TABLE = 0xcc,
	REPLY_BT_COEX_PROT_ENV = 0xcd,
	REPLY_BT_COEX_PROFILE_NOTIF = 0xce,

	/* PAN commands */
	REPLY_WIPAN_PARAMS = 0xb2,
	REPLY_WIPAN_RXON = 0xb3,	/* use REPLY_RXON structure */
	REPLY_WIPAN_RXON_TIMING = 0xb4,	/* use REPLY_RXON_TIMING structure */
	REPLY_WIPAN_RXON_ASSOC = 0xb6,	/* use REPLY_RXON_ASSOC structure */
	REPLY_WIPAN_QOS_PARAM = 0xb7,	/* use REPLY_QOS_PARAM structure */
	REPLY_WIPAN_WEPKEY = 0xb8,	/* use REPLY_WEPKEY structure */
	REPLY_WIPAN_P2P_CHANNEL_SWITCH = 0xb9,
	REPLY_WIPAN_NOA_NOTIFICATION = 0xbc,
	REPLY_WIPAN_DEACTIVATION_COMPLETE = 0xbd,

	REPLY_WOWLAN_PATTERNS = 0xe0,
	REPLY_WOWLAN_WAKEUP_FILTER = 0xe1,
	REPLY_WOWLAN_TSC_RSC_PARAMS = 0xe2,
	REPLY_WOWLAN_TKIP_PARAMS = 0xe3,
	REPLY_WOWLAN_KEK_KCK_MATERIAL = 0xe4,
	REPLY_WOWLAN_GET_STATUS = 0xe5,
	REPLY_D3_CONFIG = 0xd3,

	REPLY_MAX = 0xff
};

/******************************************************************************
 * (0)
 * Commonly used structures and definitions:
 * Command header, rate_n_flags, txpower
 *
 *****************************************************************************/

/* iwl_cmd_header flags value */
#define IWL_CMD_FAILED_MSK 0x40

/**
 * iwlagn rate_n_flags bit fields
 *
 * rate_n_flags format is used in following iwlagn commands:
 *  REPLY_RX (response only)
 *  REPLY_RX_MPDU (response only)
 *  REPLY_TX (both command and response)
 *  REPLY_TX_LINK_QUALITY_CMD
 *
 * High-throughput (HT) rate format for bits 7:0 (bit 8 must be "1"):
 *  2-0:  0)   6 Mbps
 *        1)  12 Mbps
 *        2)  18 Mbps
 *        3)  24 Mbps
 *        4)  36 Mbps
 *        5)  48 Mbps
 *        6)  54 Mbps
 *        7)  60 Mbps
 *
 *  4-3:  0)  Single stream (SISO)
 *        1)  Dual stream (MIMO)
 *        2)  Triple stream (MIMO)
 *
 *    5:  Value of 0x20 in bits 7:0 indicates 6 Mbps HT40 duplicate data
 *
 * Legacy OFDM rate format for bits 7:0 (bit 8 must be "0", bit 9 "0"):
 *  3-0:  0xD)   6 Mbps
 *        0xF)   9 Mbps
 *        0x5)  12 Mbps
 *        0x7)  18 Mbps
 *        0x9)  24 Mbps
 *        0xB)  36 Mbps
 *        0x1)  48 Mbps
 *        0x3)  54 Mbps
 *
 * Legacy CCK rate format for bits 7:0 (bit 8 must be "0", bit 9 "1"):
 *  6-0:   10)  1 Mbps
 *         20)  2 Mbps
 *         55)  5.5 Mbps
 *        110)  11 Mbps
 */
#define RATE_MCS_CODE_MSK 0x7
#define RATE_MCS_SPATIAL_POS 3
#define RATE_MCS_SPATIAL_MSK 0x18
#define RATE_MCS_HT_DUP_POS 5
#define RATE_MCS_HT_DUP_MSK 0x20
/* Both legacy and HT use bits 7:0 as the CCK/OFDM rate or HT MCS */
#define RATE_MCS_RATE_MSK 0xff

/* Bit 8: (1) HT format, (0) legacy format in bits 7:0 */
#define RATE_MCS_FLAGS_POS 8
#define RATE_MCS_HT_POS 8
#define RATE_MCS_HT_MSK 0x100

/* Bit 9: (1) CCK, (0) OFDM.  HT (bit 8) must be "0" for this bit to be valid */
#define RATE_MCS_CCK_POS 9
#define RATE_MCS_CCK_MSK 0x200

/* Bit 10: (1) Use Green Field preamble */
#define RATE_MCS_GF_POS 10
#define RATE_MCS_GF_MSK 0x400

/* Bit 11: (1) Use 40Mhz HT40 chnl width, (0) use 20 MHz legacy chnl width */
#define RATE_MCS_HT40_POS 11
#define RATE_MCS_HT40_MSK 0x800

/* Bit 12: (1) Duplicate data on both 20MHz chnls. HT40 (bit 11) must be set. */
#define RATE_MCS_DUP_POS 12
#define RATE_MCS_DUP_MSK 0x1000

/* Bit 13: (1) Short guard interval (0.4 usec), (0) normal GI (0.8 usec) */
#define RATE_MCS_SGI_POS 13
#define RATE_MCS_SGI_MSK 0x2000

/**
 * rate_n_flags Tx antenna masks
 * 4965 has 2 transmitters
 * 5100 has 1 transmitter B
 * 5150 has 1 transmitter A
 * 5300 has 3 transmitters
 * 5350 has 3 transmitters
 * bit14:16
 */
#define RATE_MCS_ANT_POS	14
#define RATE_MCS_ANT_A_MSK	0x04000
#define RATE_MCS_ANT_B_MSK	0x08000
#define RATE_MCS_ANT_C_MSK	0x10000
#define RATE_MCS_ANT_AB_MSK	(RATE_MCS_ANT_A_MSK | RATE_MCS_ANT_B_MSK)
#define RATE_MCS_ANT_ABC_MSK	(RATE_MCS_ANT_AB_MSK | RATE_MCS_ANT_C_MSK)
#define RATE_ANT_NUM 3

#define POWER_TABLE_NUM_ENTRIES			33
#define POWER_TABLE_NUM_HT_OFDM_ENTRIES		32
#define POWER_TABLE_CCK_ENTRY			32

#define IWL_PWR_NUM_HT_OFDM_ENTRIES		24
#define IWL_PWR_CCK_ENTRIES			2

/**
 * struct tx_power_dual_stream
 *
 * Table entries in REPLY_TX_PWR_TABLE_CMD, REPLY_CHANNEL_SWITCH
 *
 * Same format as iwl_tx_power_dual_stream, but __le32
 */
struct tx_power_dual_stream {
	__le32 dw;
} __packed;

/**
 * Command REPLY_TX_POWER_DBM_CMD = 0x98
 * struct iwlagn_tx_power_dbm_cmd
 */
#define IWLAGN_TX_POWER_AUTO 0x7f
#define IWLAGN_TX_POWER_NO_CLOSED (0x1 << 6)

struct iwlagn_tx_power_dbm_cmd {
	s8 global_lmt; /*in half-dBm (e.g. 30 = 15 dBm) */
	u8 flags;
	s8 srv_chan_lmt; /*in half-dBm (e.g. 30 = 15 dBm) */
	u8 reserved;
} __packed;

/**
 * Command TX_ANT_CONFIGURATION_CMD = 0x98
 * This command is used to configure valid Tx antenna.
 * By default uCode concludes the valid antenna according to the radio flavor.
 * This command enables the driver to override/modify this conclusion.
 */
struct iwl_tx_ant_config_cmd {
	__le32 valid;
} __packed;

/******************************************************************************
 * (0a)
 * Alive and Error Commands & Responses:
 *
 *****************************************************************************/

#define UCODE_VALID_OK	cpu_to_le32(0x1)

/**
 * REPLY_ALIVE = 0x1 (response only, not a command)
 *
 * uCode issues this "alive" notification once the runtime image is ready
 * to receive commands from the driver.  This is the *second* "alive"
 * notification that the driver will receive after rebooting uCode;
 * this "alive" is indicated by subtype field != 9.
 *
 * See comments documenting "BSM" (bootstrap state machine).
 *
 * This response includes two pointers to structures within the device's
 * data SRAM (access via HBUS_TARG_MEM_* regs) that are useful for debugging:
 *
 * 1)  log_event_table_ptr indicates base of the event log.  This traces
 *     a 256-entry history of uCode execution within a circular buffer.
 *     Its header format is:
 *
 *	__le32 log_size;     log capacity (in number of entries)
 *	__le32 type;         (1) timestamp with each entry, (0) no timestamp
 *	__le32 wraps;        # times uCode has wrapped to top of circular buffer
 *      __le32 write_index;  next circular buffer entry that uCode would fill
 *
 *     The header is followed by the circular buffer of log entries.  Entries
 *     with timestamps have the following format:
 *
 *	__le32 event_id;     range 0 - 1500
 *	__le32 timestamp;    low 32 bits of TSF (of network, if associated)
 *	__le32 data;         event_id-specific data value
 *
 *     Entries without timestamps contain only event_id and data.
 *
 *
 * 2)  error_event_table_ptr indicates base of the error log.  This contains
 *     information about any uCode error that occurs.  For agn, the format
 *     of the error log is defined by struct iwl_error_event_table.
 *
 * The Linux driver can print both logs to the system log when a uCode error
 * occurs.
 */

/*
 * Note: This structure is read from the device with IO accesses,
 * and the reading already does the endian conversion. As it is
 * read with u32-sized accesses, any members with a different size
 * need to be ordered correctly though!
 */
struct iwl_error_event_table {
	u32 valid;		/* (nonzero) valid, (0) log is empty */
	u32 error_id;		/* type of error */
	u32 pc;			/* program counter */
	u32 blink1;		/* branch link */
	u32 blink2;		/* branch link */
	u32 ilink1;		/* interrupt link */
	u32 ilink2;		/* interrupt link */
	u32 data1;		/* error-specific data */
	u32 data2;		/* error-specific data */
	u32 line;		/* source code line of error */
	u32 bcon_time;		/* beacon timer */
	u32 tsf_low;		/* network timestamp function timer */
	u32 tsf_hi;		/* network timestamp function timer */
	u32 gp1;		/* GP1 timer register */
	u32 gp2;		/* GP2 timer register */
	u32 gp3;		/* GP3 timer register */
	u32 ucode_ver;		/* uCode version */
	u32 hw_ver;		/* HW Silicon version */
	u32 brd_ver;		/* HW board version */
	u32 log_pc;		/* log program counter */
	u32 frame_ptr;		/* frame pointer */
	u32 stack_ptr;		/* stack pointer */
	u32 hcmd;		/* last host command header */
	u32 isr0;		/* isr status register LMPM_NIC_ISR0:
				 * rxtx_flag */
	u32 isr1;		/* isr status register LMPM_NIC_ISR1:
				 * host_flag */
	u32 isr2;		/* isr status register LMPM_NIC_ISR2:
				 * enc_flag */
	u32 isr3;		/* isr status register LMPM_NIC_ISR3:
				 * time_flag */
	u32 isr4;		/* isr status register LMPM_NIC_ISR4:
				 * wico interrupt */
	u32 isr_pref;		/* isr status register LMPM_NIC_PREF_STAT */
	u32 wait_event;		/* wait event() caller address */
	u32 l2p_control;	/* L2pControlField */
	u32 l2p_duration;	/* L2pDurationField */
	u32 l2p_mhvalid;	/* L2pMhValidBits */
	u32 l2p_addr_match;	/* L2pAddrMatchStat */
	u32 lmpm_pmg_sel;	/* indicate which clocks are turned on
				 * (LMPM_PMG_SEL) */
	u32 u_timestamp;	/* indicate when the date and time of the
				 * compilation */
	u32 flow_handler;	/* FH read/write pointers, RX credit */
} __packed;

struct iwl_alive_resp {
	u8 ucode_minor;
	u8 ucode_major;
	__le16 reserved1;
	u8 sw_rev[8];
	u8 ver_type;
	u8 ver_subtype;			/* not "9" for runtime alive */
	__le16 reserved2;
	__le32 log_event_table_ptr;	/* SRAM address for event log */
	__le32 error_event_table_ptr;	/* SRAM address for error log */
	__le32 timestamp;
	__le32 is_valid;
} __packed;

/*
 * REPLY_ERROR = 0x2 (response only, not a command)
 */
struct iwl_error_resp {
	__le32 error_type;
	u8 cmd_id;
	u8 reserved1;
	__le16 bad_cmd_seq_num;
	__le32 error_info;
	__le64 timestamp;
} __packed;

/******************************************************************************
 * (1)
 * RXON Commands & Responses:
 *
 *****************************************************************************/

/*
 * Rx config defines & structure
 */
/* rx_config device types  */
enum {
	RXON_DEV_TYPE_AP = 1,
	RXON_DEV_TYPE_ESS = 3,
	RXON_DEV_TYPE_IBSS = 4,
	RXON_DEV_TYPE_SNIFFER = 6,
	RXON_DEV_TYPE_CP = 7,
	RXON_DEV_TYPE_2STA = 8,
	RXON_DEV_TYPE_P2P = 9,
};


#define RXON_RX_CHAIN_DRIVER_FORCE_MSK		cpu_to_le16(0x1 << 0)
#define RXON_RX_CHAIN_DRIVER_FORCE_POS		(0)
#define RXON_RX_CHAIN_VALID_MSK			cpu_to_le16(0x7 << 1)
#define RXON_RX_CHAIN_VALID_POS			(1)
#define RXON_RX_CHAIN_FORCE_SEL_MSK		cpu_to_le16(0x7 << 4)
#define RXON_RX_CHAIN_FORCE_SEL_POS		(4)
#define RXON_RX_CHAIN_FORCE_MIMO_SEL_MSK	cpu_to_le16(0x7 << 7)
#define RXON_RX_CHAIN_FORCE_MIMO_SEL_POS	(7)
#define RXON_RX_CHAIN_CNT_MSK			cpu_to_le16(0x3 << 10)
#define RXON_RX_CHAIN_CNT_POS			(10)
#define RXON_RX_CHAIN_MIMO_CNT_MSK		cpu_to_le16(0x3 << 12)
#define RXON_RX_CHAIN_MIMO_CNT_POS		(12)
#define RXON_RX_CHAIN_MIMO_FORCE_MSK		cpu_to_le16(0x1 << 14)
#define RXON_RX_CHAIN_MIMO_FORCE_POS		(14)

/* rx_config flags */
/* band & modulation selection */
#define RXON_FLG_BAND_24G_MSK           cpu_to_le32(1 << 0)
#define RXON_FLG_CCK_MSK                cpu_to_le32(1 << 1)
/* auto detection enable */
#define RXON_FLG_AUTO_DETECT_MSK        cpu_to_le32(1 << 2)
/* TGg protection when tx */
#define RXON_FLG_TGG_PROTECT_MSK        cpu_to_le32(1 << 3)
/* cck short slot & preamble */
#define RXON_FLG_SHORT_SLOT_MSK          cpu_to_le32(1 << 4)
#define RXON_FLG_SHORT_PREAMBLE_MSK     cpu_to_le32(1 << 5)
/* antenna selection */
#define RXON_FLG_DIS_DIV_MSK            cpu_to_le32(1 << 7)
#define RXON_FLG_ANT_SEL_MSK            cpu_to_le32(0x0f00)
#define RXON_FLG_ANT_A_MSK              cpu_to_le32(1 << 8)
#define RXON_FLG_ANT_B_MSK              cpu_to_le32(1 << 9)
/* radar detection enable */
#define RXON_FLG_RADAR_DETECT_MSK       cpu_to_le32(1 << 12)
#define RXON_FLG_TGJ_NARROW_BAND_MSK    cpu_to_le32(1 << 13)
/* rx response to host with 8-byte TSF
* (according to ON_AIR deassertion) */
#define RXON_FLG_TSF2HOST_MSK           cpu_to_le32(1 << 15)


/* HT flags */
#define RXON_FLG_CTRL_CHANNEL_LOC_POS		(22)
#define RXON_FLG_CTRL_CHANNEL_LOC_HI_MSK	cpu_to_le32(0x1 << 22)

#define RXON_FLG_HT_OPERATING_MODE_POS		(23)

#define RXON_FLG_HT_PROT_MSK			cpu_to_le32(0x1 << 23)
#define RXON_FLG_HT40_PROT_MSK			cpu_to_le32(0x2 << 23)

#define RXON_FLG_CHANNEL_MODE_POS		(25)
#define RXON_FLG_CHANNEL_MODE_MSK		cpu_to_le32(0x3 << 25)

/* channel mode */
enum {
	CHANNEL_MODE_LEGACY = 0,
	CHANNEL_MODE_PURE_40 = 1,
	CHANNEL_MODE_MIXED = 2,
	CHANNEL_MODE_RESERVED = 3,
};
#define RXON_FLG_CHANNEL_MODE_LEGACY	cpu_to_le32(CHANNEL_MODE_LEGACY << RXON_FLG_CHANNEL_MODE_POS)
#define RXON_FLG_CHANNEL_MODE_PURE_40	cpu_to_le32(CHANNEL_MODE_PURE_40 << RXON_FLG_CHANNEL_MODE_POS)
#define RXON_FLG_CHANNEL_MODE_MIXED	cpu_to_le32(CHANNEL_MODE_MIXED << RXON_FLG_CHANNEL_MODE_POS)

/* CTS to self (if spec allows) flag */
#define RXON_FLG_SELF_CTS_EN			cpu_to_le32(0x1<<30)

/* rx_config filter flags */
/* accept all data frames */
#define RXON_FILTER_PROMISC_MSK         cpu_to_le32(1 << 0)
/* pass control & management to host */
#define RXON_FILTER_CTL2HOST_MSK        cpu_to_le32(1 << 1)
/* accept multi-cast */
#define RXON_FILTER_ACCEPT_GRP_MSK      cpu_to_le32(1 << 2)
/* don't decrypt uni-cast frames */
#define RXON_FILTER_DIS_DECRYPT_MSK     cpu_to_le32(1 << 3)
/* don't decrypt multi-cast frames */
#define RXON_FILTER_DIS_GRP_DECRYPT_MSK cpu_to_le32(1 << 4)
/* STA is associated */
#define RXON_FILTER_ASSOC_MSK           cpu_to_le32(1 << 5)
/* transfer to host non bssid beacons in associated state */
#define RXON_FILTER_BCON_AWARE_MSK      cpu_to_le32(1 << 6)

/**
 * REPLY_RXON = 0x10 (command, has simple generic response)
 *
 * RXON tunes the radio tuner to a service channel, and sets up a number
 * of parameters that are used primarily for Rx, but also for Tx operations.
 *
 * NOTE:  When tuning to a new channel, driver must set the
 *        RXON_FILTER_ASSOC_MSK to 0.  This will clear station-dependent
 *        info within the device, including the station tables, tx retry
 *        rate tables, and txpower tables.  Driver must build a new station
 *        table and txpower table before transmitting anything on the RXON
 *        channel.
 *
 * NOTE:  All RXONs wipe clean the internal txpower table.  Driver must
 *        issue a new REPLY_TX_PWR_TABLE_CMD after each REPLY_RXON (0x10),
 *        regardless of whether RXON_FILTER_ASSOC_MSK is set.
 */

struct iwl_rxon_cmd {
	u8 node_addr[6];
	__le16 reserved1;
	u8 bssid_addr[6];
	__le16 reserved2;
	u8 wlap_bssid_addr[6];
	__le16 reserved3;
	u8 dev_type;
	u8 air_propagation;
	__le16 rx_chain;
	u8 ofdm_basic_rates;
	u8 cck_basic_rates;
	__le16 assoc_id;
	__le32 flags;
	__le32 filter_flags;
	__le16 channel;
	u8 ofdm_ht_single_stream_basic_rates;
	u8 ofdm_ht_dual_stream_basic_rates;
	u8 ofdm_ht_triple_stream_basic_rates;
	u8 reserved5;
	__le16 acquisition_data;
	__le16 reserved6;
} __packed;

/*
 * REPLY_RXON_ASSOC = 0x11 (command, has simple generic response)
 */
struct iwl_rxon_assoc_cmd {
	__le32 flags;
	__le32 filter_flags;
	u8 ofdm_basic_rates;
	u8 cck_basic_rates;
	__le16 reserved1;
	u8 ofdm_ht_single_stream_basic_rates;
	u8 ofdm_ht_dual_stream_basic_rates;
	u8 ofdm_ht_triple_stream_basic_rates;
	u8 reserved2;
	__le16 rx_chain_select_flags;
	__le16 acquisition_data;
	__le32 reserved3;
} __packed;

#define IWL_CONN_MAX_LISTEN_INTERVAL	10
#define IWL_MAX_UCODE_BEACON_INTERVAL	4 /* 4096 */

/*
 * REPLY_RXON_TIMING = 0x14 (command, has simple generic response)
 */
struct iwl_rxon_time_cmd {
	__le64 timestamp;
	__le16 beacon_interval;
	__le16 atim_window;
	__le32 beacon_init_val;
	__le16 listen_interval;
	u8 dtim_period;
	u8 delta_cp_bss_tbtts;
} __packed;

/*
 * REPLY_CHANNEL_SWITCH = 0x72 (command, has simple generic response)
 */
/**
 * struct iwl5000_channel_switch_cmd
 * @band: 0- 5.2GHz, 1- 2.4GHz
 * @expect_beacon: 0- resume transmits after channel switch
 *		   1- wait for beacon to resume transmits
 * @channel: new channel number
 * @rxon_flags: Rx on flags
 * @rxon_filter_flags: filtering parameters
 * @switch_time: switch time in extended beacon format
 * @reserved: reserved bytes
 */
struct iwl5000_channel_switch_cmd {
	u8 band;
	u8 expect_beacon;
	__le16 channel;
	__le32 rxon_flags;
	__le32 rxon_filter_flags;
	__le32 switch_time;
	__le32 reserved[2][IWL_PWR_NUM_HT_OFDM_ENTRIES + IWL_PWR_CCK_ENTRIES];
} __packed;

/**
 * struct iwl6000_channel_switch_cmd
 * @band: 0- 5.2GHz, 1- 2.4GHz
 * @expect_beacon: 0- resume transmits after channel switch
 *		   1- wait for beacon to resume transmits
 * @channel: new channel number
 * @rxon_flags: Rx on flags
 * @rxon_filter_flags: filtering parameters
 * @switch_time: switch time in extended beacon format
 * @reserved: reserved bytes
 */
struct iwl6000_channel_switch_cmd {
	u8 band;
	u8 expect_beacon;
	__le16 channel;
	__le32 rxon_flags;
	__le32 rxon_filter_flags;
	__le32 switch_time;
	__le32 reserved[3][IWL_PWR_NUM_HT_OFDM_ENTRIES + IWL_PWR_CCK_ENTRIES];
} __packed;

/*
 * CHANNEL_SWITCH_NOTIFICATION = 0x73 (notification only, not a command)
 */
struct iwl_csa_notification {
	__le16 band;
	__le16 channel;
	__le32 status;		/* 0 - OK, 1 - fail */
} __packed;

/******************************************************************************
 * (2)
 * Quality-of-Service (QOS) Commands & Responses:
 *
 *****************************************************************************/

/**
 * struct iwl_ac_qos -- QOS timing params for REPLY_QOS_PARAM
 * One for each of 4 EDCA access categories in struct iwl_qosparam_cmd
 *
 * @cw_min: Contention window, start value in numbers of slots.
 *          Should be a power-of-2, minus 1.  Device's default is 0x0f.
 * @cw_max: Contention window, max value in numbers of slots.
 *          Should be a power-of-2, minus 1.  Device's default is 0x3f.
 * @aifsn:  Number of slots in Arbitration Interframe Space (before
 *          performing random backoff timing prior to Tx).  Device default 1.
 * @edca_txop:  Length of Tx opportunity, in uSecs.  Device default is 0.
 *
 * Device will automatically increase contention window by (2*CW) + 1 for each
 * transmission retry.  Device uses cw_max as a bit mask, ANDed with new CW
 * value, to cap the CW value.
 */
struct iwl_ac_qos {
	__le16 cw_min;
	__le16 cw_max;
	u8 aifsn;
	u8 reserved1;
	__le16 edca_txop;
} __packed;

/* QoS flags defines */
#define QOS_PARAM_FLG_UPDATE_EDCA_MSK	cpu_to_le32(0x01)
#define QOS_PARAM_FLG_TGN_MSK		cpu_to_le32(0x02)
#define QOS_PARAM_FLG_TXOP_TYPE_MSK	cpu_to_le32(0x10)

/* Number of Access Categories (AC) (EDCA), queues 0..3 */
#define AC_NUM                4

/*
 * REPLY_QOS_PARAM = 0x13 (command, has simple generic response)
 *
 * This command sets up timings for each of the 4 prioritized EDCA Tx FIFOs
 * 0: Background, 1: Best Effort, 2: Video, 3: Voice.
 */
struct iwl_qosparam_cmd {
	__le32 qos_flags;
	struct iwl_ac_qos ac[AC_NUM];
} __packed;

/******************************************************************************
 * (3)
 * Add/Modify Stations Commands & Responses:
 *
 *****************************************************************************/
/*
 * Multi station support
 */

/* Special, dedicated locations within device's station table */
#define	IWL_AP_ID		0
#define	IWL_AP_ID_PAN		1
#define	IWL_STA_ID		2
#define IWLAGN_PAN_BCAST_ID	14
#define IWLAGN_BROADCAST_ID	15
#define	IWLAGN_STATION_COUNT	16

#define	IWL_INVALID_STATION 	255
#define IWL_MAX_TID_COUNT	8
#define IWL_TID_NON_QOS IWL_MAX_TID_COUNT

#define STA_FLG_TX_RATE_MSK		cpu_to_le32(1 << 2)
#define STA_FLG_PWR_SAVE_MSK		cpu_to_le32(1 << 8)
#define STA_FLG_PAN_STATION		cpu_to_le32(1 << 13)
#define STA_FLG_RTS_MIMO_PROT_MSK	cpu_to_le32(1 << 17)
#define STA_FLG_AGG_MPDU_8US_MSK	cpu_to_le32(1 << 18)
#define STA_FLG_MAX_AGG_SIZE_POS	(19)
#define STA_FLG_MAX_AGG_SIZE_MSK	cpu_to_le32(3 << 19)
#define STA_FLG_HT40_EN_MSK		cpu_to_le32(1 << 21)
#define STA_FLG_MIMO_DIS_MSK		cpu_to_le32(1 << 22)
#define STA_FLG_AGG_MPDU_DENSITY_POS	(23)
#define STA_FLG_AGG_MPDU_DENSITY_MSK	cpu_to_le32(7 << 23)

/* Use in mode field.  1: modify existing entry, 0: add new station entry */
#define STA_CONTROL_MODIFY_MSK		0x01

/* key flags __le16*/
#define STA_KEY_FLG_ENCRYPT_MSK	cpu_to_le16(0x0007)
#define STA_KEY_FLG_NO_ENC	cpu_to_le16(0x0000)
#define STA_KEY_FLG_WEP		cpu_to_le16(0x0001)
#define STA_KEY_FLG_CCMP	cpu_to_le16(0x0002)
#define STA_KEY_FLG_TKIP	cpu_to_le16(0x0003)

#define STA_KEY_FLG_KEYID_POS	8
#define STA_KEY_FLG_INVALID 	cpu_to_le16(0x0800)
/* wep key is either from global key (0) or from station info array (1) */
#define STA_KEY_FLG_MAP_KEY_MSK	cpu_to_le16(0x0008)

/* wep key in STA: 5-bytes (0) or 13-bytes (1) */
#define STA_KEY_FLG_KEY_SIZE_MSK     cpu_to_le16(0x1000)
#define STA_KEY_MULTICAST_MSK        cpu_to_le16(0x4000)
#define STA_KEY_MAX_NUM		8
#define STA_KEY_MAX_NUM_PAN	16
/* must not match WEP_INVALID_OFFSET */
#define IWLAGN_HW_KEY_DEFAULT	0xfe

/* Flags indicate whether to modify vs. don't change various station params */
#define	STA_MODIFY_KEY_MASK		0x01
#define	STA_MODIFY_TID_DISABLE_TX	0x02
#define	STA_MODIFY_TX_RATE_MSK		0x04
#define STA_MODIFY_ADDBA_TID_MSK	0x08
#define STA_MODIFY_DELBA_TID_MSK	0x10
#define STA_MODIFY_SLEEP_TX_COUNT_MSK	0x20

/* Receiver address (actually, Rx station's index into station table),
 * combined with Traffic ID (QOS priority), in format used by Tx Scheduler */
#define BUILD_RAxTID(sta_id, tid)	(((sta_id) << 4) + (tid))

/* agn */
struct iwl_keyinfo {
	__le16 key_flags;
	u8 tkip_rx_tsc_byte2;	/* TSC[2] for key mix ph1 detection */
	u8 reserved1;
	__le16 tkip_rx_ttak[5];	/* 10-byte unicast TKIP TTAK */
	u8 key_offset;
	u8 reserved2;
	u8 key[16];		/* 16-byte unicast decryption key */
	__le64 tx_secur_seq_cnt;
	__le64 hw_tkip_mic_rx_key;
	__le64 hw_tkip_mic_tx_key;
} __packed;

/**
 * struct sta_id_modify
 * @addr[ETH_ALEN]: station's MAC address
 * @sta_id: index of station in uCode's station table
 * @modify_mask: STA_MODIFY_*, 1: modify, 0: don't change
 *
 * Driver selects unused table index when adding new station,
 * or the index to a pre-existing station entry when modifying that station.
 * Some indexes have special purposes (IWL_AP_ID, index 0, is for AP).
 *
 * modify_mask flags select which parameters to modify vs. leave alone.
 */
struct sta_id_modify {
	u8 addr[ETH_ALEN];
	__le16 reserved1;
	u8 sta_id;
	u8 modify_mask;
	__le16 reserved2;
} __packed;

/*
 * REPLY_ADD_STA = 0x18 (command)
 *
 * The device contains an internal table of per-station information,
 * with info on security keys, aggregation parameters, and Tx rates for
 * initial Tx attempt and any retries (agn devices uses
 * REPLY_TX_LINK_QUALITY_CMD,
 *
 * REPLY_ADD_STA sets up the table entry for one station, either creating
 * a new entry, or modifying a pre-existing one.
 *
 * NOTE:  RXON command (without "associated" bit set) wipes the station table
 *        clean.  Moving into RF_KILL state does this also.  Driver must set up
 *        new station table before transmitting anything on the RXON channel
 *        (except active scans or active measurements; those commands carry
 *        their own txpower/rate setup data).
 *
 *        When getting started on a new channel, driver must set up the
 *        IWL_BROADCAST_ID entry (last entry in the table).  For a client
 *        station in a BSS, once an AP is selected, driver sets up the AP STA
 *        in the IWL_AP_ID entry (1st entry in the table).  BROADCAST and AP
 *        are all that are needed for a BSS client station.  If the device is
 *        used as AP, or in an IBSS network, driver must set up station table
 *        entries for all STAs in network, starting with index IWL_STA_ID.
 */

struct iwl_addsta_cmd {
	u8 mode;		/* 1: modify existing, 0: add new station */
	u8 reserved[3];
	struct sta_id_modify sta;
	struct iwl_keyinfo key;
	__le32 station_flags;		/* STA_FLG_* */
	__le32 station_flags_msk;	/* STA_FLG_* */

	/* bit field to disable (1) or enable (0) Tx for Traffic ID (TID)
	 * corresponding to bit (e.g. bit 5 controls TID 5).
	 * Set modify_mask bit STA_MODIFY_TID_DISABLE_TX to use this field. */
	__le16 tid_disable_tx;
	__le16 legacy_reserved;

	/* TID for which to add block-ack support.
	 * Set modify_mask bit STA_MODIFY_ADDBA_TID_MSK to use this field. */
	u8 add_immediate_ba_tid;

	/* TID for which to remove block-ack support.
	 * Set modify_mask bit STA_MODIFY_DELBA_TID_MSK to use this field. */
	u8 remove_immediate_ba_tid;

	/* Starting Sequence Number for added block-ack support.
	 * Set modify_mask bit STA_MODIFY_ADDBA_TID_MSK to use this field. */
	__le16 add_immediate_ba_ssn;

	/*
	 * Number of packets OK to transmit to station even though
	 * it is asleep -- used to synchronise PS-poll and u-APSD
	 * responses while ucode keeps track of STA sleep state.
	 */
	__le16 sleep_tx_count;

	__le16 reserved2;
} __packed;


#define ADD_STA_SUCCESS_MSK		0x1
#define ADD_STA_NO_ROOM_IN_TABLE	0x2
#define ADD_STA_NO_BLOCK_ACK_RESOURCE	0x4
#define ADD_STA_MODIFY_NON_EXIST_STA	0x8
/*
 * REPLY_ADD_STA = 0x18 (response)
 */
struct iwl_add_sta_resp {
	u8 status;	/* ADD_STA_* */
} __packed;

#define REM_STA_SUCCESS_MSK              0x1
/*
 *  REPLY_REM_STA = 0x19 (response)
 */
struct iwl_rem_sta_resp {
	u8 status;
} __packed;

/*
 *  REPLY_REM_STA = 0x19 (command)
 */
struct iwl_rem_sta_cmd {
	u8 num_sta;     /* number of removed stations */
	u8 reserved[3];
	u8 addr[ETH_ALEN]; /* MAC addr of the first station */
	u8 reserved2[2];
} __packed;


/* WiFi queues mask */
#define IWL_SCD_BK_MSK			cpu_to_le32(BIT(0))
#define IWL_SCD_BE_MSK			cpu_to_le32(BIT(1))
#define IWL_SCD_VI_MSK			cpu_to_le32(BIT(2))
#define IWL_SCD_VO_MSK			cpu_to_le32(BIT(3))
#define IWL_SCD_MGMT_MSK		cpu_to_le32(BIT(3))

/* PAN queues mask */
#define IWL_PAN_SCD_BK_MSK		cpu_to_le32(BIT(4))
#define IWL_PAN_SCD_BE_MSK		cpu_to_le32(BIT(5))
#define IWL_PAN_SCD_VI_MSK		cpu_to_le32(BIT(6))
#define IWL_PAN_SCD_VO_MSK		cpu_to_le32(BIT(7))
#define IWL_PAN_SCD_MGMT_MSK		cpu_to_le32(BIT(7))
#define IWL_PAN_SCD_MULTICAST_MSK	cpu_to_le32(BIT(8))

#define IWL_AGG_TX_QUEUE_MSK		cpu_to_le32(0xffc00)

#define IWL_DROP_SINGLE		0
#define IWL_DROP_ALL		(BIT(IWL_RXON_CTX_BSS) | BIT(IWL_RXON_CTX_PAN))

/*
 * REPLY_TXFIFO_FLUSH = 0x1e(command and response)
 *
 * When using full FIFO flush this command checks the scheduler HW block WR/RD
 * pointers to check if all the frames were transferred by DMA into the
 * relevant TX FIFO queue. Only when the DMA is finished and the queue is
 * empty the command can finish.
 * This command is used to flush the TXFIFO from transmit commands, it may
 * operate on single or multiple queues, the command queue can't be flushed by
 * this command. The command response is returned when all the queue flush
 * operations are done. Each TX command flushed return response with the FLUSH
 * status set in the TX response status. When FIFO flush operation is used,
 * the flush operation ends when both the scheduler DMA done and TXFIFO empty
 * are set.
 *
 * @fifo_control: bit mask for which queues to flush
 * @flush_control: flush controls
 *	0: Dump single MSDU
 *	1: Dump multiple MSDU according to PS, INVALID STA, TTL, TID disable.
 *	2: Dump all FIFO
 */
struct iwl_txfifo_flush_cmd {
	__le32 fifo_control;
	__le16 flush_control;
	__le16 reserved;
} __packed;

/*
 * REPLY_WEP_KEY = 0x20
 */
struct iwl_wep_key {
	u8 key_index;
	u8 key_offset;
	u8 reserved1[2];
	u8 key_size;
	u8 reserved2[3];
	u8 key[16];
} __packed;

struct iwl_wep_cmd {
	u8 num_keys;
	u8 global_key_type;
	u8 flags;
	u8 reserved;
	struct iwl_wep_key key[0];
} __packed;

#define WEP_KEY_WEP_TYPE 1
#define WEP_KEYS_MAX 4
#define WEP_INVALID_OFFSET 0xff
#define WEP_KEY_LEN_64 5
#define WEP_KEY_LEN_128 13

/******************************************************************************
 * (4)
 * Rx Responses:
 *
 *****************************************************************************/

#define RX_RES_STATUS_NO_CRC32_ERROR	cpu_to_le32(1 << 0)
#define RX_RES_STATUS_NO_RXE_OVERFLOW	cpu_to_le32(1 << 1)

#define RX_RES_PHY_FLAGS_BAND_24_MSK	cpu_to_le16(1 << 0)
#define RX_RES_PHY_FLAGS_MOD_CCK_MSK		cpu_to_le16(1 << 1)
#define RX_RES_PHY_FLAGS_SHORT_PREAMBLE_MSK	cpu_to_le16(1 << 2)
#define RX_RES_PHY_FLAGS_NARROW_BAND_MSK	cpu_to_le16(1 << 3)
#define RX_RES_PHY_FLAGS_ANTENNA_MSK		0xf0
#define RX_RES_PHY_FLAGS_ANTENNA_POS		4

#define RX_RES_STATUS_SEC_TYPE_MSK	(0x7 << 8)
#define RX_RES_STATUS_SEC_TYPE_NONE	(0x0 << 8)
#define RX_RES_STATUS_SEC_TYPE_WEP	(0x1 << 8)
#define RX_RES_STATUS_SEC_TYPE_CCMP	(0x2 << 8)
#define RX_RES_STATUS_SEC_TYPE_TKIP	(0x3 << 8)
#define	RX_RES_STATUS_SEC_TYPE_ERR	(0x7 << 8)

#define RX_RES_STATUS_STATION_FOUND	(1<<6)
#define RX_RES_STATUS_NO_STATION_INFO_MISMATCH	(1<<7)

#define RX_RES_STATUS_DECRYPT_TYPE_MSK	(0x3 << 11)
#define RX_RES_STATUS_NOT_DECRYPT	(0x0 << 11)
#define RX_RES_STATUS_DECRYPT_OK	(0x3 << 11)
#define RX_RES_STATUS_BAD_ICV_MIC	(0x1 << 11)
#define RX_RES_STATUS_BAD_KEY_TTAK	(0x2 << 11)

#define RX_MPDU_RES_STATUS_ICV_OK	(0x20)
#define RX_MPDU_RES_STATUS_MIC_OK	(0x40)
#define RX_MPDU_RES_STATUS_TTAK_OK	(1 << 7)
#define RX_MPDU_RES_STATUS_DEC_DONE_MSK	(0x800)


#define IWLAGN_RX_RES_PHY_CNT 8
#define IWLAGN_RX_RES_AGC_IDX     1
#define IWLAGN_RX_RES_RSSI_AB_IDX 2
#define IWLAGN_RX_RES_RSSI_C_IDX  3
#define IWLAGN_OFDM_AGC_MSK 0xfe00
#define IWLAGN_OFDM_AGC_BIT_POS 9
#define IWLAGN_OFDM_RSSI_INBAND_A_BITMSK 0x00ff
#define IWLAGN_OFDM_RSSI_ALLBAND_A_BITMSK 0xff00
#define IWLAGN_OFDM_RSSI_A_BIT_POS 0
#define IWLAGN_OFDM_RSSI_INBAND_B_BITMSK 0xff0000
#define IWLAGN_OFDM_RSSI_ALLBAND_B_BITMSK 0xff000000
#define IWLAGN_OFDM_RSSI_B_BIT_POS 16
#define IWLAGN_OFDM_RSSI_INBAND_C_BITMSK 0x00ff
#define IWLAGN_OFDM_RSSI_ALLBAND_C_BITMSK 0xff00
#define IWLAGN_OFDM_RSSI_C_BIT_POS 0

struct iwlagn_non_cfg_phy {
	__le32 non_cfg_phy[IWLAGN_RX_RES_PHY_CNT];  /* up to 8 phy entries */
} __packed;


/*
 * REPLY_RX = 0xc3 (response only, not a command)
 * Used only for legacy (non 11n) frames.
 */
struct iwl_rx_phy_res {
	u8 non_cfg_phy_cnt;     /* non configurable DSP phy data byte count */
	u8 cfg_phy_cnt;		/* configurable DSP phy data byte count */
	u8 stat_id;		/* configurable DSP phy data set ID */
	u8 reserved1;
	__le64 timestamp;	/* TSF at on air rise */
	__le32 beacon_time_stamp; /* beacon at on-air rise */
	__le16 phy_flags;	/* general phy flags: band, modulation, ... */
	__le16 channel;		/* channel number */
	u8 non_cfg_phy_buf[32]; /* for various implementations of non_cfg_phy */
	__le32 rate_n_flags;	/* RATE_MCS_* */
	__le16 byte_count;	/* frame's byte-count */
	__le16 frame_time;	/* frame's time on the air */
} __packed;

struct iwl_rx_mpdu_res_start {
	__le16 byte_count;
	__le16 reserved;
} __packed;


/******************************************************************************
 * (5)
 * Tx Commands & Responses:
 *
 * Driver must place each REPLY_TX command into one of the prioritized Tx
 * queues in host DRAM, shared between driver and device (see comments for
 * SCD registers and Tx/Rx Queues).  When the device's Tx scheduler and uCode
 * are preparing to transmit, the device pulls the Tx command over the PCI
 * bus via one of the device's Tx DMA channels, to fill an internal FIFO
 * from which data will be transmitted.
 *
 * uCode handles all timing and protocol related to control frames
 * (RTS/CTS/ACK), based on flags in the Tx command.  uCode and Tx scheduler
 * handle reception of block-acks; uCode updates the host driver via
 * REPLY_COMPRESSED_BA.
 *
 * uCode handles retrying Tx when an ACK is expected but not received.
 * This includes trying lower data rates than the one requested in the Tx
 * command, as set up by the REPLY_TX_LINK_QUALITY_CMD (agn).
 *
 * Driver sets up transmit power for various rates via REPLY_TX_PWR_TABLE_CMD.
 * This command must be executed after every RXON command, before Tx can occur.
 *****************************************************************************/

/* REPLY_TX Tx flags field */

/*
 * 1: Use RTS/CTS protocol or CTS-to-self if spec allows it
 * before this frame. if CTS-to-self required check
 * RXON_FLG_SELF_CTS_EN status.
 */
#define TX_CMD_FLG_PROT_REQUIRE_MSK cpu_to_le32(1 << 0)

/* 1: Expect ACK from receiving station
 * 0: Don't expect ACK (MAC header's duration field s/b 0)
 * Set this for unicast frames, but not broadcast/multicast. */
#define TX_CMD_FLG_ACK_MSK cpu_to_le32(1 << 3)

/* For agn devices:
 * 1: Use rate scale table (see REPLY_TX_LINK_QUALITY_CMD).
 *    Tx command's initial_rate_index indicates first rate to try;
 *    uCode walks through table for additional Tx attempts.
 * 0: Use Tx rate/MCS from Tx command's rate_n_flags field.
 *    This rate will be used for all Tx attempts; it will not be scaled. */
#define TX_CMD_FLG_STA_RATE_MSK cpu_to_le32(1 << 4)

/* 1: Expect immediate block-ack.
 * Set when Txing a block-ack request frame.  Also set TX_CMD_FLG_ACK_MSK. */
#define TX_CMD_FLG_IMM_BA_RSP_MASK  cpu_to_le32(1 << 6)

/* Tx antenna selection field; reserved (0) for agn devices. */
#define TX_CMD_FLG_ANT_SEL_MSK cpu_to_le32(0xf00)

/* 1: Ignore Bluetooth priority for this frame.
 * 0: Delay Tx until Bluetooth device is done (normal usage). */
#define TX_CMD_FLG_IGNORE_BT cpu_to_le32(1 << 12)

/* 1: uCode overrides sequence control field in MAC header.
 * 0: Driver provides sequence control field in MAC header.
 * Set this for management frames, non-QOS data frames, non-unicast frames,
 * and also in Tx command embedded in REPLY_SCAN_CMD for active scans. */
#define TX_CMD_FLG_SEQ_CTL_MSK cpu_to_le32(1 << 13)

/* 1: This frame is non-last MPDU; more fragments are coming.
 * 0: Last fragment, or not using fragmentation. */
#define TX_CMD_FLG_MORE_FRAG_MSK cpu_to_le32(1 << 14)

/* 1: uCode calculates and inserts Timestamp Function (TSF) in outgoing frame.
 * 0: No TSF required in outgoing frame.
 * Set this for transmitting beacons and probe responses. */
#define TX_CMD_FLG_TSF_MSK cpu_to_le32(1 << 16)

/* 1: Driver inserted 2 bytes pad after the MAC header, for (required) dword
 *    alignment of frame's payload data field.
 * 0: No pad
 * Set this for MAC headers with 26 or 30 bytes, i.e. those with QOS or ADDR4
 * field (but not both).  Driver must align frame data (i.e. data following
 * MAC header) to DWORD boundary. */
#define TX_CMD_FLG_MH_PAD_MSK cpu_to_le32(1 << 20)

/* accelerate aggregation support
 * 0 - no CCMP encryption; 1 - CCMP encryption */
#define TX_CMD_FLG_AGG_CCMP_MSK cpu_to_le32(1 << 22)

/* HCCA-AP - disable duration overwriting. */
#define TX_CMD_FLG_DUR_MSK cpu_to_le32(1 << 25)


/*
 * TX command security control
 */
#define TX_CMD_SEC_WEP  	0x01
#define TX_CMD_SEC_CCM  	0x02
#define TX_CMD_SEC_TKIP		0x03
#define TX_CMD_SEC_MSK		0x03
#define TX_CMD_SEC_SHIFT	6
#define TX_CMD_SEC_KEY128	0x08

/*
 * security overhead sizes
 */
#define WEP_IV_LEN 4
#define WEP_ICV_LEN 4
#define CCMP_MIC_LEN 8
#define TKIP_ICV_LEN 4

/*
 * REPLY_TX = 0x1c (command)
 */

/*
 * 4965 uCode updates these Tx attempt count values in host DRAM.
 * Used for managing Tx retries when expecting block-acks.
 * Driver should set these fields to 0.
 */
struct iwl_dram_scratch {
	u8 try_cnt;		/* Tx attempts */
	u8 bt_kill_cnt;		/* Tx attempts blocked by Bluetooth device */
	__le16 reserved;
} __packed;

struct iwl_tx_cmd {
	/*
	 * MPDU byte count:
	 * MAC header (24/26/30/32 bytes) + 2 bytes pad if 26/30 header size,
	 * + 8 byte IV for CCM or TKIP (not used for WEP)
	 * + Data payload
	 * + 8-byte MIC (not used for CCM/WEP)
	 * NOTE:  Does not include Tx command bytes, post-MAC pad bytes,
	 *        MIC (CCM) 8 bytes, ICV (WEP/TKIP/CKIP) 4 bytes, CRC 4 bytes.i
	 * Range: 14-2342 bytes.
	 */
	__le16 len;

	/*
	 * MPDU or MSDU byte count for next frame.
	 * Used for fragmentation and bursting, but not 11n aggregation.
	 * Same as "len", but for next frame.  Set to 0 if not applicable.
	 */
	__le16 next_frame_len;

	__le32 tx_flags;	/* TX_CMD_FLG_* */

	/* uCode may modify this field of the Tx command (in host DRAM!).
	 * Driver must also set dram_lsb_ptr and dram_msb_ptr in this cmd. */
	struct iwl_dram_scratch scratch;

	/* Rate for *all* Tx attempts, if TX_CMD_FLG_STA_RATE_MSK is cleared. */
	__le32 rate_n_flags;	/* RATE_MCS_* */

	/* Index of destination station in uCode's station table */
	u8 sta_id;

	/* Type of security encryption:  CCM or TKIP */
	u8 sec_ctl;		/* TX_CMD_SEC_* */

	/*
	 * Index into rate table (see REPLY_TX_LINK_QUALITY_CMD) for initial
	 * Tx attempt, if TX_CMD_FLG_STA_RATE_MSK is set.  Normally "0" for
	 * data frames, this field may be used to selectively reduce initial
	 * rate (via non-0 value) for special frames (e.g. management), while
	 * still supporting rate scaling for all frames.
	 */
	u8 initial_rate_index;
	u8 reserved;
	u8 key[16];
	__le16 next_frame_flags;
	__le16 reserved2;
	union {
		__le32 life_time;
		__le32 attempt;
	} stop_time;

	/* Host DRAM physical address pointer to "scratch" in this command.
	 * Must be dword aligned.  "0" in dram_lsb_ptr disables usage. */
	__le32 dram_lsb_ptr;
	u8 dram_msb_ptr;

	u8 rts_retry_limit;	/*byte 50 */
	u8 data_retry_limit;	/*byte 51 */
	u8 tid_tspec;
	union {
		__le16 pm_frame_timeout;
		__le16 attempt_duration;
	} timeout;

	/*
	 * Duration of EDCA burst Tx Opportunity, in 32-usec units.
	 * Set this if txop time is not specified by HCCA protocol (e.g. by AP).
	 */
	__le16 driver_txop;

	/*
	 * MAC header goes here, followed by 2 bytes padding if MAC header
	 * length is 26 or 30 bytes, followed by payload data
	 */
	u8 payload[0];
	struct ieee80211_hdr hdr[0];
} __packed;

/*
 * TX command response is sent after *agn* transmission attempts.
 *
 * both postpone and abort status are expected behavior from uCode. there is
 * no special operation required from driver; except for RFKILL_FLUSH,
 * which required tx flush host command to flush all the tx frames in queues
 */
enum {
	TX_STATUS_SUCCESS = 0x01,
	TX_STATUS_DIRECT_DONE = 0x02,
	/* postpone TX */
	TX_STATUS_POSTPONE_DELAY = 0x40,
	TX_STATUS_POSTPONE_FEW_BYTES = 0x41,
	TX_STATUS_POSTPONE_BT_PRIO = 0x42,
	TX_STATUS_POSTPONE_QUIET_PERIOD = 0x43,
	TX_STATUS_POSTPONE_CALC_TTAK = 0x44,
	/* abort TX */
	TX_STATUS_FAIL_INTERNAL_CROSSED_RETRY = 0x81,
	TX_STATUS_FAIL_SHORT_LIMIT = 0x82,
	TX_STATUS_FAIL_LONG_LIMIT = 0x83,
	TX_STATUS_FAIL_FIFO_UNDERRUN = 0x84,
	TX_STATUS_FAIL_DRAIN_FLOW = 0x85,
	TX_STATUS_FAIL_RFKILL_FLUSH = 0x86,
	TX_STATUS_FAIL_LIFE_EXPIRE = 0x87,
	TX_STATUS_FAIL_DEST_PS = 0x88,
	TX_STATUS_FAIL_HOST_ABORTED = 0x89,
	TX_STATUS_FAIL_BT_RETRY = 0x8a,
	TX_STATUS_FAIL_STA_INVALID = 0x8b,
	TX_STATUS_FAIL_FRAG_DROPPED = 0x8c,
	TX_STATUS_FAIL_TID_DISABLE = 0x8d,
	TX_STATUS_FAIL_FIFO_FLUSHED = 0x8e,
	TX_STATUS_FAIL_INSUFFICIENT_CF_POLL = 0x8f,
	TX_STATUS_FAIL_PASSIVE_NO_RX = 0x90,
	TX_STATUS_FAIL_NO_BEACON_ON_RADAR = 0x91,
};

#define	TX_PACKET_MODE_REGULAR		0x0000
#define	TX_PACKET_MODE_BURST_SEQ	0x0100
#define	TX_PACKET_MODE_BURST_FIRST	0x0200

enum {
	TX_POWER_PA_NOT_ACTIVE = 0x0,
};

enum {
	TX_STATUS_MSK = 0x000000ff,		/* bits 0:7 */
	TX_STATUS_DELAY_MSK = 0x00000040,
	TX_STATUS_ABORT_MSK = 0x00000080,
	TX_PACKET_MODE_MSK = 0x0000ff00,	/* bits 8:15 */
	TX_FIFO_NUMBER_MSK = 0x00070000,	/* bits 16:18 */
	TX_RESERVED = 0x00780000,		/* bits 19:22 */
	TX_POWER_PA_DETECT_MSK = 0x7f800000,	/* bits 23:30 */
	TX_ABORT_REQUIRED_MSK = 0x80000000,	/* bits 31:31 */
};

/* *******************************
 * TX aggregation status
 ******************************* */

enum {
	AGG_TX_STATE_TRANSMITTED = 0x00,
	AGG_TX_STATE_UNDERRUN_MSK = 0x01,
	AGG_TX_STATE_BT_PRIO_MSK = 0x02,
	AGG_TX_STATE_FEW_BYTES_MSK = 0x04,
	AGG_TX_STATE_ABORT_MSK = 0x08,
	AGG_TX_STATE_LAST_SENT_TTL_MSK = 0x10,
	AGG_TX_STATE_LAST_SENT_TRY_CNT_MSK = 0x20,
	AGG_TX_STATE_LAST_SENT_BT_KILL_MSK = 0x40,
	AGG_TX_STATE_SCD_QUERY_MSK = 0x80,
	AGG_TX_STATE_TEST_BAD_CRC32_MSK = 0x100,
	AGG_TX_STATE_RESPONSE_MSK = 0x1ff,
	AGG_TX_STATE_DUMP_TX_MSK = 0x200,
	AGG_TX_STATE_DELAY_TX_MSK = 0x400
};

#define AGG_TX_STATUS_MSK	0x00000fff	/* bits 0:11 */
#define AGG_TX_TRY_MSK		0x0000f000	/* bits 12:15 */

#define AGG_TX_STATE_LAST_SENT_MSK  (AGG_TX_STATE_LAST_SENT_TTL_MSK | \
				     AGG_TX_STATE_LAST_SENT_TRY_CNT_MSK | \
				     AGG_TX_STATE_LAST_SENT_BT_KILL_MSK)

/* # tx attempts for first frame in aggregation */
#define AGG_TX_STATE_TRY_CNT_POS 12
#define AGG_TX_STATE_TRY_CNT_MSK 0xf000

/* Command ID and sequence number of Tx command for this frame */
#define AGG_TX_STATE_SEQ_NUM_POS 16
#define AGG_TX_STATE_SEQ_NUM_MSK 0xffff0000

/*
 * REPLY_TX = 0x1c (response)
 *
 * This response may be in one of two slightly different formats, indicated
 * by the frame_count field:
 *
 * 1)  No aggregation (frame_count == 1).  This reports Tx results for
 *     a single frame.  Multiple attempts, at various bit rates, may have
 *     been made for this frame.
 *
 * 2)  Aggregation (frame_count > 1).  This reports Tx results for
 *     2 or more frames that used block-acknowledge.  All frames were
 *     transmitted at same rate.  Rate scaling may have been used if first
 *     frame in this new agg block failed in previous agg block(s).
 *
 *     Note that, for aggregation, ACK (block-ack) status is not delivered here;
 *     block-ack has not been received by the time the agn device records
 *     this status.
 *     This status relates to reasons the tx might have been blocked or aborted
 *     within the sending station (this agn device), rather than whether it was
 *     received successfully by the destination station.
 */
struct agg_tx_status {
	__le16 status;
	__le16 sequence;
} __packed;

/*
 * definitions for initial rate index field
 * bits [3:0] initial rate index
 * bits [6:4] rate table color, used for the initial rate
 * bit-7 invalid rate indication
 *   i.e. rate was not chosen from rate table
 *   or rate table color was changed during frame retries
 * refer tlc rate info
 */

#define IWL50_TX_RES_INIT_RATE_INDEX_POS	0
#define IWL50_TX_RES_INIT_RATE_INDEX_MSK	0x0f
#define IWL50_TX_RES_RATE_TABLE_COLOR_POS	4
#define IWL50_TX_RES_RATE_TABLE_COLOR_MSK	0x70
#define IWL50_TX_RES_INV_RATE_INDEX_MSK	0x80

/* refer to ra_tid */
#define IWLAGN_TX_RES_TID_POS	0
#define IWLAGN_TX_RES_TID_MSK	0x0f
#define IWLAGN_TX_RES_RA_POS	4
#define IWLAGN_TX_RES_RA_MSK	0xf0

struct iwlagn_tx_resp {
	u8 frame_count;		/* 1 no aggregation, >1 aggregation */
	u8 bt_kill_count;	/* # blocked by bluetooth (unused for agg) */
	u8 failure_rts;		/* # failures due to unsuccessful RTS */
	u8 failure_frame;	/* # failures due to no ACK (unused for agg) */

	/* For non-agg:  Rate at which frame was successful.
	 * For agg:  Rate at which all frames were transmitted. */
	__le32 rate_n_flags;	/* RATE_MCS_*  */

	/* For non-agg:  RTS + CTS + frame tx attempts time + ACK.
	 * For agg:  RTS + CTS + aggregation tx time + block-ack time. */
	__le16 wireless_media_time;	/* uSecs */

	u8 pa_status;		/* RF power amplifier measurement (not used) */
	u8 pa_integ_res_a[3];
	u8 pa_integ_res_b[3];
	u8 pa_integ_res_C[3];

	__le32 tfd_info;
	__le16 seq_ctl;
	__le16 byte_cnt;
	u8 tlc_info;
	u8 ra_tid;		/* tid (0:3), sta_id (4:7) */
	__le16 frame_ctrl;
	/*
	 * For non-agg:  frame status TX_STATUS_*
	 * For agg:  status of 1st frame, AGG_TX_STATE_*; other frame status
	 *           fields follow this one, up to frame_count.
	 *           Bit fields:
	 *           11- 0:  AGG_TX_STATE_* status code
	 *           15-12:  Retry count for 1st frame in aggregation (retries
	 *                   occur if tx failed for this frame when it was a
	 *                   member of a previous aggregation block).  If rate
	 *                   scaling is used, retry count indicates the rate
	 *                   table entry used for all frames in the new agg.
	 *           31-16:  Sequence # for this frame's Tx cmd (not SSN!)
	 */
	struct agg_tx_status status;	/* TX status (in aggregation -
					 * status of 1st frame) */
} __packed;
/*
 * REPLY_COMPRESSED_BA = 0xc5 (response only, not a command)
 *
 * Reports Block-Acknowledge from recipient station
 */
struct iwl_compressed_ba_resp {
	__le32 sta_addr_lo32;
	__le16 sta_addr_hi16;
	__le16 reserved;

	/* Index of recipient (BA-sending) station in uCode's station table */
	u8 sta_id;
	u8 tid;
	__le16 seq_ctl;
	__le64 bitmap;
	__le16 scd_flow;
	__le16 scd_ssn;
	u8 txed;	/* number of frames sent */
	u8 txed_2_done; /* number of frames acked */
} __packed;

/*
 * REPLY_TX_PWR_TABLE_CMD = 0x97 (command, has simple generic response)
 *
 */

/*RS_NEW_API: only TLC_RTS remains and moved to bit 0 */
#define  LINK_QUAL_FLAGS_SET_STA_TLC_RTS_MSK	(1 << 0)

/* # of EDCA prioritized tx fifos */
#define  LINK_QUAL_AC_NUM AC_NUM

/* # entries in rate scale table to support Tx retries */
#define  LINK_QUAL_MAX_RETRY_NUM 16

/* Tx antenna selection values */
#define  LINK_QUAL_ANT_A_MSK (1 << 0)
#define  LINK_QUAL_ANT_B_MSK (1 << 1)
#define  LINK_QUAL_ANT_MSK   (LINK_QUAL_ANT_A_MSK|LINK_QUAL_ANT_B_MSK)


/**
 * struct iwl_link_qual_general_params
 *
 * Used in REPLY_TX_LINK_QUALITY_CMD
 */
struct iwl_link_qual_general_params {
	u8 flags;

	/* No entries at or above this (driver chosen) index contain MIMO */
	u8 mimo_delimiter;

	/* Best single antenna to use for single stream (legacy, SISO). */
	u8 single_stream_ant_msk;	/* LINK_QUAL_ANT_* */

	/* Best antennas to use for MIMO (unused for 4965, assumes both). */
	u8 dual_stream_ant_msk;		/* LINK_QUAL_ANT_* */

	/*
	 * If driver needs to use different initial rates for different
	 * EDCA QOS access categories (as implemented by tx fifos 0-3),
	 * this table will set that up, by indicating the indexes in the
	 * rs_table[LINK_QUAL_MAX_RETRY_NUM] rate table at which to start.
	 * Otherwise, driver should set all entries to 0.
	 *
	 * Entry usage:
	 * 0 = Background, 1 = Best Effort (normal), 2 = Video, 3 = Voice
	 * TX FIFOs above 3 use same value (typically 0) as TX FIFO 3.
	 */
	u8 start_rate_index[LINK_QUAL_AC_NUM];
} __packed;

#define LINK_QUAL_AGG_TIME_LIMIT_DEF	(4000) /* 4 milliseconds */
#define LINK_QUAL_AGG_TIME_LIMIT_MAX	(8000)
#define LINK_QUAL_AGG_TIME_LIMIT_MIN	(100)

#define LINK_QUAL_AGG_DISABLE_START_DEF	(3)
#define LINK_QUAL_AGG_DISABLE_START_MAX	(255)
#define LINK_QUAL_AGG_DISABLE_START_MIN	(0)

#define LINK_QUAL_AGG_FRAME_LIMIT_DEF	(63)
#define LINK_QUAL_AGG_FRAME_LIMIT_MAX	(63)
#define LINK_QUAL_AGG_FRAME_LIMIT_MIN	(0)

/**
 * struct iwl_link_qual_agg_params
 *
 * Used in REPLY_TX_LINK_QUALITY_CMD
 */
struct iwl_link_qual_agg_params {

	/*
	 *Maximum number of uSec in aggregation.
	 * default set to 4000 (4 milliseconds) if not configured in .cfg
	 */
	__le16 agg_time_limit;

	/*
	 * Number of Tx retries allowed for a frame, before that frame will
	 * no longer be considered for the start of an aggregation sequence
	 * (scheduler will then try to tx it as single frame).
	 * Driver should set this to 3.
	 */
	u8 agg_dis_start_th;

	/*
	 * Maximum number of frames in aggregation.
	 * 0 = no limit (default).  1 = no aggregation.
	 * Other values = max # frames in aggregation.
	 */
	u8 agg_frame_cnt_limit;

	__le32 reserved;
} __packed;

/*
 * REPLY_TX_LINK_QUALITY_CMD = 0x4e (command, has simple generic response)
 *
 * For agn devices
 *
 * Each station in the agn device's internal station table has its own table
 * of 16
 * Tx rates and modulation modes (e.g. legacy/SISO/MIMO) for retrying Tx when
 * an ACK is not received.  This command replaces the entire table for
 * one station.
 *
 * NOTE:  Station must already be in agn device's station table.
 *	  Use REPLY_ADD_STA.
 *
 * The rate scaling procedures described below work well.  Of course, other
 * procedures are possible, and may work better for particular environments.
 *
 *
 * FILLING THE RATE TABLE
 *
 * Given a particular initial rate and mode, as determined by the rate
 * scaling algorithm described below, the Linux driver uses the following
 * formula to fill the rs_table[LINK_QUAL_MAX_RETRY_NUM] rate table in the
 * Link Quality command:
 *
 *
 * 1)  If using High-throughput (HT) (SISO or MIMO) initial rate:
 *     a) Use this same initial rate for first 3 entries.
 *     b) Find next lower available rate using same mode (SISO or MIMO),
 *        use for next 3 entries.  If no lower rate available, switch to
 *        legacy mode (no HT40 channel, no MIMO, no short guard interval).
 *     c) If using MIMO, set command's mimo_delimiter to number of entries
 *        using MIMO (3 or 6).
 *     d) After trying 2 HT rates, switch to legacy mode (no HT40 channel,
 *        no MIMO, no short guard interval), at the next lower bit rate
 *        (e.g. if second HT bit rate was 54, try 48 legacy), and follow
 *        legacy procedure for remaining table entries.
 *
 * 2)  If using legacy initial rate:
 *     a) Use the initial rate for only one entry.
 *     b) For each following entry, reduce the rate to next lower available
 *        rate, until reaching the lowest available rate.
 *     c) When reducing rate, also switch antenna selection.
 *     d) Once lowest available rate is reached, repeat this rate until
 *        rate table is filled (16 entries), switching antenna each entry.
 *
 *
 * ACCUMULATING HISTORY
 *
 * The rate scaling algorithm for agn devices, as implemented in Linux driver,
 * uses two sets of frame Tx success history:  One for the current/active
 * modulation mode, and one for a speculative/search mode that is being
 * attempted. If the speculative mode turns out to be more effective (i.e.
 * actual transfer rate is better), then the driver continues to use the
 * speculative mode as the new current active mode.
 *
 * Each history set contains, separately for each possible rate, data for a
 * sliding window of the 62 most recent tx attempts at that rate.  The data
 * includes a shifting bitmap of success(1)/failure(0), and sums of successful
 * and attempted frames, from which the driver can additionally calculate a
 * success ratio (success / attempted) and number of failures
 * (attempted - success), and control the size of the window (attempted).
 * The driver uses the bit map to remove successes from the success sum, as
 * the oldest tx attempts fall out of the window.
 *
 * When the agn device makes multiple tx attempts for a given frame, each
 * attempt might be at a different rate, and have different modulation
 * characteristics (e.g. antenna, fat channel, short guard interval), as set
 * up in the rate scaling table in the Link Quality command.  The driver must
 * determine which rate table entry was used for each tx attempt, to determine
 * which rate-specific history to update, and record only those attempts that
 * match the modulation characteristics of the history set.
 *
 * When using block-ack (aggregation), all frames are transmitted at the same
 * rate, since there is no per-attempt acknowledgment from the destination
 * station.  The Tx response struct iwl_tx_resp indicates the Tx rate in
 * rate_n_flags field.  After receiving a block-ack, the driver can update
 * history for the entire block all at once.
 *
 *
 * FINDING BEST STARTING RATE:
 *
 * When working with a selected initial modulation mode (see below), the
 * driver attempts to find a best initial rate.  The initial rate is the
 * first entry in the Link Quality command's rate table.
 *
 * 1)  Calculate actual throughput (success ratio * expected throughput, see
 *     table below) for current initial rate.  Do this only if enough frames
 *     have been attempted to make the value meaningful:  at least 6 failed
 *     tx attempts, or at least 8 successes.  If not enough, don't try rate
 *     scaling yet.
 *
 * 2)  Find available rates adjacent to current initial rate.  Available means:
 *     a)  supported by hardware &&
 *     b)  supported by association &&
 *     c)  within any constraints selected by user
 *
 * 3)  Gather measured throughputs for adjacent rates.  These might not have
 *     enough history to calculate a throughput.  That's okay, we might try
 *     using one of them anyway!
 *
 * 4)  Try decreasing rate if, for current rate:
 *     a)  success ratio is < 15% ||
 *     b)  lower adjacent rate has better measured throughput ||
 *     c)  higher adjacent rate has worse throughput, and lower is unmeasured
 *
 *     As a sanity check, if decrease was determined above, leave rate
 *     unchanged if:
 *     a)  lower rate unavailable
 *     b)  success ratio at current rate > 85% (very good)
 *     c)  current measured throughput is better than expected throughput
 *         of lower rate (under perfect 100% tx conditions, see table below)
 *
 * 5)  Try increasing rate if, for current rate:
 *     a)  success ratio is < 15% ||
 *     b)  both adjacent rates' throughputs are unmeasured (try it!) ||
 *     b)  higher adjacent rate has better measured throughput ||
 *     c)  lower adjacent rate has worse throughput, and higher is unmeasured
 *
 *     As a sanity check, if increase was determined above, leave rate
 *     unchanged if:
 *     a)  success ratio at current rate < 70%.  This is not particularly
 *         good performance; higher rate is sure to have poorer success.
 *
 * 6)  Re-evaluate the rate after each tx frame.  If working with block-
 *     acknowledge, history and statistics may be calculated for the entire
 *     block (including prior history that fits within the history windows),
 *     before re-evaluation.
 *
 * FINDING BEST STARTING MODULATION MODE:
 *
 * After working with a modulation mode for a "while" (and doing rate scaling),
 * the driver searches for a new initial mode in an attempt to improve
 * throughput.  The "while" is measured by numbers of attempted frames:
 *
 * For legacy mode, search for new mode after:
 *   480 successful frames, or 160 failed frames
 * For high-throughput modes (SISO or MIMO), search for new mode after:
 *   4500 successful frames, or 400 failed frames
 *
 * Mode switch possibilities are (3 for each mode):
 *
 * For legacy:
 *   Change antenna, try SISO (if HT association), try MIMO (if HT association)
 * For SISO:
 *   Change antenna, try MIMO, try shortened guard interval (SGI)
 * For MIMO:
 *   Try SISO antenna A, SISO antenna B, try shortened guard interval (SGI)
 *
 * When trying a new mode, use the same bit rate as the old/current mode when
 * trying antenna switches and shortened guard interval.  When switching to
 * SISO from MIMO or legacy, or to MIMO from SISO or legacy, use a rate
 * for which the expected throughput (under perfect conditions) is about the
 * same or slightly better than the actual measured throughput delivered by
 * the old/current mode.
 *
 * Actual throughput can be estimated by multiplying the expected throughput
 * by the success ratio (successful / attempted tx frames).  Frame size is
 * not considered in this calculation; it assumes that frame size will average
 * out to be fairly consistent over several samples.  The following are
 * metric values for expected throughput assuming 100% success ratio.
 * Only G band has support for CCK rates:
 *
 *           RATE:  1    2    5   11    6   9   12   18   24   36   48   54   60
 *
 *              G:  7   13   35   58   40  57   72   98  121  154  177  186  186
 *              A:  0    0    0    0   40  57   72   98  121  154  177  186  186
 *     SISO 20MHz:  0    0    0    0   42  42   76  102  124  159  183  193  202
 * SGI SISO 20MHz:  0    0    0    0   46  46   82  110  132  168  192  202  211
 *     MIMO 20MHz:  0    0    0    0   74  74  123  155  179  214  236  244  251
 * SGI MIMO 20MHz:  0    0    0    0   81  81  131  164  188  222  243  251  257
 *     SISO 40MHz:  0    0    0    0   77  77  127  160  184  220  242  250  257
 * SGI SISO 40MHz:  0    0    0    0   83  83  135  169  193  229  250  257  264
 *     MIMO 40MHz:  0    0    0    0  123 123  182  214  235  264  279  285  289
 * SGI MIMO 40MHz:  0    0    0    0  131 131  191  222  242  270  284  289  293
 *
 * After the new mode has been tried for a short while (minimum of 6 failed
 * frames or 8 successful frames), compare success ratio and actual throughput
 * estimate of the new mode with the old.  If either is better with the new
 * mode, continue to use the new mode.
 *
 * Continue comparing modes until all 3 possibilities have been tried.
 * If moving from legacy to HT, try all 3 possibilities from the new HT
 * mode.  After trying all 3, a best mode is found.  Continue to use this mode
 * for the longer "while" described above (e.g. 480 successful frames for
 * legacy), and then repeat the search process.
 *
 */
struct iwl_link_quality_cmd {

	/* Index of destination/recipient station in uCode's station table */
	u8 sta_id;
	u8 reserved1;
	__le16 control;		/* not used */
	struct iwl_link_qual_general_params general_params;
	struct iwl_link_qual_agg_params agg_params;

	/*
	 * Rate info; when using rate-scaling, Tx command's initial_rate_index
	 * specifies 1st Tx rate attempted, via index into this table.
	 * agn devices works its way through table when retrying Tx.
	 */
	struct {
		__le32 rate_n_flags;	/* RATE_MCS_*, IWL_RATE_* */
	} rs_table[LINK_QUAL_MAX_RETRY_NUM];
	__le32 reserved2;
} __packed;

/*
 * BT configuration enable flags:
 *   bit 0 - 1: BT channel announcement enabled
 *           0: disable
 *   bit 1 - 1: priority of BT device enabled
 *           0: disable
 *   bit 2 - 1: BT 2 wire support enabled
 *           0: disable
 */
#define BT_COEX_DISABLE (0x0)
#define BT_ENABLE_CHANNEL_ANNOUNCE BIT(0)
#define BT_ENABLE_PRIORITY	   BIT(1)
#define BT_ENABLE_2_WIRE	   BIT(2)

#define BT_COEX_DISABLE (0x0)
#define BT_COEX_ENABLE  (BT_ENABLE_CHANNEL_ANNOUNCE | BT_ENABLE_PRIORITY)

#define BT_LEAD_TIME_MIN (0x0)
#define BT_LEAD_TIME_DEF (0x1E)
#define BT_LEAD_TIME_MAX (0xFF)

#define BT_MAX_KILL_MIN (0x1)
#define BT_MAX_KILL_DEF (0x5)
#define BT_MAX_KILL_MAX (0xFF)

#define BT_DURATION_LIMIT_DEF	625
#define BT_DURATION_LIMIT_MAX	1250
#define BT_DURATION_LIMIT_MIN	625

#define BT_ON_THRESHOLD_DEF	4
#define BT_ON_THRESHOLD_MAX	1000
#define BT_ON_THRESHOLD_MIN	1

#define BT_FRAG_THRESHOLD_DEF	0
#define BT_FRAG_THRESHOLD_MAX	0
#define BT_FRAG_THRESHOLD_MIN	0

#define BT_AGG_THRESHOLD_DEF	1200
#define BT_AGG_THRESHOLD_MAX	8000
#define BT_AGG_THRESHOLD_MIN	400

/*
 * REPLY_BT_CONFIG = 0x9b (command, has simple generic response)
 *
 * agn devices support hardware handshake with Bluetooth device on
 * same platform.  Bluetooth device alerts wireless device when it will Tx;
 * wireless device can delay or kill its own Tx to accommodate.
 */
struct iwl_bt_cmd {
	u8 flags;
	u8 lead_time;
	u8 max_kill;
	u8 reserved;
	__le32 kill_ack_mask;
	__le32 kill_cts_mask;
} __packed;

#define IWLAGN_BT_FLAG_CHANNEL_INHIBITION	BIT(0)

#define IWLAGN_BT_FLAG_COEX_MODE_MASK		(BIT(3)|BIT(4)|BIT(5))
#define IWLAGN_BT_FLAG_COEX_MODE_SHIFT		3
#define IWLAGN_BT_FLAG_COEX_MODE_DISABLED	0
#define IWLAGN_BT_FLAG_COEX_MODE_LEGACY_2W	1
#define IWLAGN_BT_FLAG_COEX_MODE_3W		2
#define IWLAGN_BT_FLAG_COEX_MODE_4W		3

#define IWLAGN_BT_FLAG_UCODE_DEFAULT		BIT(6)
/* Disable Sync PSPoll on SCO/eSCO */
#define IWLAGN_BT_FLAG_SYNC_2_BT_DISABLE	BIT(7)

#define IWLAGN_BT_PSP_MIN_RSSI_THRESHOLD	-75 /* dBm */
#define IWLAGN_BT_PSP_MAX_RSSI_THRESHOLD	-65 /* dBm */

#define IWLAGN_BT_PRIO_BOOST_MAX	0xFF
#define IWLAGN_BT_PRIO_BOOST_MIN	0x00
#define IWLAGN_BT_PRIO_BOOST_DEFAULT	0xF0

#define IWLAGN_BT_MAX_KILL_DEFAULT	5

#define IWLAGN_BT3_T7_DEFAULT		1

enum iwl_bt_kill_idx {
	IWL_BT_KILL_DEFAULT = 0,
	IWL_BT_KILL_OVERRIDE = 1,
	IWL_BT_KILL_REDUCE = 2,
};

#define IWLAGN_BT_KILL_ACK_MASK_DEFAULT	cpu_to_le32(0xffff0000)
#define IWLAGN_BT_KILL_CTS_MASK_DEFAULT	cpu_to_le32(0xffff0000)
#define IWLAGN_BT_KILL_ACK_CTS_MASK_SCO	cpu_to_le32(0xffffffff)
#define IWLAGN_BT_KILL_ACK_CTS_MASK_REDUCE	cpu_to_le32(0)

#define IWLAGN_BT3_PRIO_SAMPLE_DEFAULT	2

#define IWLAGN_BT3_T2_DEFAULT		0xc

#define IWLAGN_BT_VALID_ENABLE_FLAGS	cpu_to_le16(BIT(0))
#define IWLAGN_BT_VALID_BOOST		cpu_to_le16(BIT(1))
#define IWLAGN_BT_VALID_MAX_KILL	cpu_to_le16(BIT(2))
#define IWLAGN_BT_VALID_3W_TIMERS	cpu_to_le16(BIT(3))
#define IWLAGN_BT_VALID_KILL_ACK_MASK	cpu_to_le16(BIT(4))
#define IWLAGN_BT_VALID_KILL_CTS_MASK	cpu_to_le16(BIT(5))
#define IWLAGN_BT_VALID_REDUCED_TX_PWR	cpu_to_le16(BIT(6))
#define IWLAGN_BT_VALID_3W_LUT		cpu_to_le16(BIT(7))

#define IWLAGN_BT_ALL_VALID_MSK		(IWLAGN_BT_VALID_ENABLE_FLAGS | \
					IWLAGN_BT_VALID_BOOST | \
					IWLAGN_BT_VALID_MAX_KILL | \
					IWLAGN_BT_VALID_3W_TIMERS | \
					IWLAGN_BT_VALID_KILL_ACK_MASK | \
					IWLAGN_BT_VALID_KILL_CTS_MASK | \
					IWLAGN_BT_VALID_REDUCED_TX_PWR | \
					IWLAGN_BT_VALID_3W_LUT)

<<<<<<< HEAD
=======
#define IWLAGN_BT_REDUCED_TX_PWR	BIT(0)

>>>>>>> 05f8f252
#define IWLAGN_BT_DECISION_LUT_SIZE	12

struct iwl_basic_bt_cmd {
	u8 flags;
	u8 ledtime; /* unused */
	u8 max_kill;
	u8 bt3_timer_t7_value;
	__le32 kill_ack_mask;
	__le32 kill_cts_mask;
	u8 bt3_prio_sample_time;
	u8 bt3_timer_t2_value;
	__le16 bt4_reaction_time; /* unused */
	__le32 bt3_lookup_table[IWLAGN_BT_DECISION_LUT_SIZE];
<<<<<<< HEAD
=======
	/*
	 * bit 0: use reduced tx power for control frame
	 * bit 1 - 7: reserved
	 */
>>>>>>> 05f8f252
	u8 reduce_txpower;
	u8 reserved;
	__le16 valid;
};

struct iwl_bt_cmd_v1 {
	struct iwl_basic_bt_cmd basic;
	u8 prio_boost;
	/*
	 * set IWLAGN_BT_VALID_BOOST to "1" in "valid" bitmask
	 * if configure the following patterns
	 */
	u8 tx_prio_boost;	/* SW boost of WiFi tx priority */
	__le16 rx_prio_boost;	/* SW boost of WiFi rx priority */
};

struct iwl_bt_cmd_v2 {
	struct iwl_basic_bt_cmd basic;
	__le32 prio_boost;
	/*
	 * set IWLAGN_BT_VALID_BOOST to "1" in "valid" bitmask
	 * if configure the following patterns
	 */
	u8 reserved;
	u8 tx_prio_boost;	/* SW boost of WiFi tx priority */
	__le16 rx_prio_boost;	/* SW boost of WiFi rx priority */
};

#define IWLAGN_BT_SCO_ACTIVE	cpu_to_le32(BIT(0))

struct iwlagn_bt_sco_cmd {
	__le32 flags;
};

/******************************************************************************
 * (6)
 * Spectrum Management (802.11h) Commands, Responses, Notifications:
 *
 *****************************************************************************/

/*
 * Spectrum Management
 */
#define MEASUREMENT_FILTER_FLAG (RXON_FILTER_PROMISC_MSK         | \
				 RXON_FILTER_CTL2HOST_MSK        | \
				 RXON_FILTER_ACCEPT_GRP_MSK      | \
				 RXON_FILTER_DIS_DECRYPT_MSK     | \
				 RXON_FILTER_DIS_GRP_DECRYPT_MSK | \
				 RXON_FILTER_ASSOC_MSK           | \
				 RXON_FILTER_BCON_AWARE_MSK)

struct iwl_measure_channel {
	__le32 duration;	/* measurement duration in extended beacon
				 * format */
	u8 channel;		/* channel to measure */
	u8 type;		/* see enum iwl_measure_type */
	__le16 reserved;
} __packed;

/*
 * REPLY_SPECTRUM_MEASUREMENT_CMD = 0x74 (command)
 */
struct iwl_spectrum_cmd {
	__le16 len;		/* number of bytes starting from token */
	u8 token;		/* token id */
	u8 id;			/* measurement id -- 0 or 1 */
	u8 origin;		/* 0 = TGh, 1 = other, 2 = TGk */
	u8 periodic;		/* 1 = periodic */
	__le16 path_loss_timeout;
	__le32 start_time;	/* start time in extended beacon format */
	__le32 reserved2;
	__le32 flags;		/* rxon flags */
	__le32 filter_flags;	/* rxon filter flags */
	__le16 channel_count;	/* minimum 1, maximum 10 */
	__le16 reserved3;
	struct iwl_measure_channel channels[10];
} __packed;

/*
 * REPLY_SPECTRUM_MEASUREMENT_CMD = 0x74 (response)
 */
struct iwl_spectrum_resp {
	u8 token;
	u8 id;			/* id of the prior command replaced, or 0xff */
	__le16 status;		/* 0 - command will be handled
				 * 1 - cannot handle (conflicts with another
				 *     measurement) */
} __packed;

enum iwl_measurement_state {
	IWL_MEASUREMENT_START = 0,
	IWL_MEASUREMENT_STOP = 1,
};

enum iwl_measurement_status {
	IWL_MEASUREMENT_OK = 0,
	IWL_MEASUREMENT_CONCURRENT = 1,
	IWL_MEASUREMENT_CSA_CONFLICT = 2,
	IWL_MEASUREMENT_TGH_CONFLICT = 3,
	/* 4-5 reserved */
	IWL_MEASUREMENT_STOPPED = 6,
	IWL_MEASUREMENT_TIMEOUT = 7,
	IWL_MEASUREMENT_PERIODIC_FAILED = 8,
};

#define NUM_ELEMENTS_IN_HISTOGRAM 8

struct iwl_measurement_histogram {
	__le32 ofdm[NUM_ELEMENTS_IN_HISTOGRAM];	/* in 0.8usec counts */
	__le32 cck[NUM_ELEMENTS_IN_HISTOGRAM];	/* in 1usec counts */
} __packed;

/* clear channel availability counters */
struct iwl_measurement_cca_counters {
	__le32 ofdm;
	__le32 cck;
} __packed;

enum iwl_measure_type {
	IWL_MEASURE_BASIC = (1 << 0),
	IWL_MEASURE_CHANNEL_LOAD = (1 << 1),
	IWL_MEASURE_HISTOGRAM_RPI = (1 << 2),
	IWL_MEASURE_HISTOGRAM_NOISE = (1 << 3),
	IWL_MEASURE_FRAME = (1 << 4),
	/* bits 5:6 are reserved */
	IWL_MEASURE_IDLE = (1 << 7),
};

/*
 * SPECTRUM_MEASURE_NOTIFICATION = 0x75 (notification only, not a command)
 */
struct iwl_spectrum_notification {
	u8 id;			/* measurement id -- 0 or 1 */
	u8 token;
	u8 channel_index;	/* index in measurement channel list */
	u8 state;		/* 0 - start, 1 - stop */
	__le32 start_time;	/* lower 32-bits of TSF */
	u8 band;		/* 0 - 5.2GHz, 1 - 2.4GHz */
	u8 channel;
	u8 type;		/* see enum iwl_measurement_type */
	u8 reserved1;
	/* NOTE:  cca_ofdm, cca_cck, basic_type, and histogram are only only
	 * valid if applicable for measurement type requested. */
	__le32 cca_ofdm;	/* cca fraction time in 40Mhz clock periods */
	__le32 cca_cck;		/* cca fraction time in 44Mhz clock periods */
	__le32 cca_time;	/* channel load time in usecs */
	u8 basic_type;		/* 0 - bss, 1 - ofdm preamble, 2 -
				 * unidentified */
	u8 reserved2[3];
	struct iwl_measurement_histogram histogram;
	__le32 stop_time;	/* lower 32-bits of TSF */
	__le32 status;		/* see iwl_measurement_status */
} __packed;

/******************************************************************************
 * (7)
 * Power Management Commands, Responses, Notifications:
 *
 *****************************************************************************/

/**
 * struct iwl_powertable_cmd - Power Table Command
 * @flags: See below:
 *
 * POWER_TABLE_CMD = 0x77 (command, has simple generic response)
 *
 * PM allow:
 *   bit 0 - '0' Driver not allow power management
 *           '1' Driver allow PM (use rest of parameters)
 *
 * uCode send sleep notifications:
 *   bit 1 - '0' Don't send sleep notification
 *           '1' send sleep notification (SEND_PM_NOTIFICATION)
 *
 * Sleep over DTIM
 *   bit 2 - '0' PM have to walk up every DTIM
 *           '1' PM could sleep over DTIM till listen Interval.
 *
 * PCI power managed
 *   bit 3 - '0' (PCI_CFG_LINK_CTRL & 0x1)
 *           '1' !(PCI_CFG_LINK_CTRL & 0x1)
 *
 * Fast PD
 *   bit 4 - '1' Put radio to sleep when receiving frame for others
 *
 * Force sleep Modes
 *   bit 31/30- '00' use both mac/xtal sleeps
 *              '01' force Mac sleep
 *              '10' force xtal sleep
 *              '11' Illegal set
 *
 * NOTE: if sleep_interval[SLEEP_INTRVL_TABLE_SIZE-1] > DTIM period then
 * ucode assume sleep over DTIM is allowed and we don't need to wake up
 * for every DTIM.
 */
#define IWL_POWER_VEC_SIZE 5

#define IWL_POWER_DRIVER_ALLOW_SLEEP_MSK	cpu_to_le16(BIT(0))
#define IWL_POWER_POWER_SAVE_ENA_MSK		cpu_to_le16(BIT(0))
#define IWL_POWER_POWER_MANAGEMENT_ENA_MSK	cpu_to_le16(BIT(1))
#define IWL_POWER_SLEEP_OVER_DTIM_MSK		cpu_to_le16(BIT(2))
#define IWL_POWER_PCI_PM_MSK			cpu_to_le16(BIT(3))
#define IWL_POWER_FAST_PD			cpu_to_le16(BIT(4))
#define IWL_POWER_BEACON_FILTERING		cpu_to_le16(BIT(5))
#define IWL_POWER_SHADOW_REG_ENA		cpu_to_le16(BIT(6))
#define IWL_POWER_CT_KILL_SET			cpu_to_le16(BIT(7))
#define IWL_POWER_BT_SCO_ENA			cpu_to_le16(BIT(8))
#define IWL_POWER_ADVANCE_PM_ENA_MSK		cpu_to_le16(BIT(9))

struct iwl_powertable_cmd {
	__le16 flags;
	u8 keep_alive_seconds;
	u8 debug_flags;
	__le32 rx_data_timeout;
	__le32 tx_data_timeout;
	__le32 sleep_interval[IWL_POWER_VEC_SIZE];
	__le32 keep_alive_beacons;
} __packed;

/*
 * PM_SLEEP_NOTIFICATION = 0x7A (notification only, not a command)
 * all devices identical.
 */
struct iwl_sleep_notification {
	u8 pm_sleep_mode;
	u8 pm_wakeup_src;
	__le16 reserved;
	__le32 sleep_time;
	__le32 tsf_low;
	__le32 bcon_timer;
} __packed;

/* Sleep states.  all devices identical. */
enum {
	IWL_PM_NO_SLEEP = 0,
	IWL_PM_SLP_MAC = 1,
	IWL_PM_SLP_FULL_MAC_UNASSOCIATE = 2,
	IWL_PM_SLP_FULL_MAC_CARD_STATE = 3,
	IWL_PM_SLP_PHY = 4,
	IWL_PM_SLP_REPENT = 5,
	IWL_PM_WAKEUP_BY_TIMER = 6,
	IWL_PM_WAKEUP_BY_DRIVER = 7,
	IWL_PM_WAKEUP_BY_RFKILL = 8,
	/* 3 reserved */
	IWL_PM_NUM_OF_MODES = 12,
};

/*
 * REPLY_CARD_STATE_CMD = 0xa0 (command, has simple generic response)
 */
#define CARD_STATE_CMD_DISABLE 0x00	/* Put card to sleep */
#define CARD_STATE_CMD_ENABLE  0x01	/* Wake up card */
#define CARD_STATE_CMD_HALT    0x02	/* Power down permanently */
struct iwl_card_state_cmd {
	__le32 status;		/* CARD_STATE_CMD_* request new power state */
} __packed;

/*
 * CARD_STATE_NOTIFICATION = 0xa1 (notification only, not a command)
 */
struct iwl_card_state_notif {
	__le32 flags;
} __packed;

#define HW_CARD_DISABLED   0x01
#define SW_CARD_DISABLED   0x02
#define CT_CARD_DISABLED   0x04
#define RXON_CARD_DISABLED 0x10

struct iwl_ct_kill_config {
	__le32   reserved;
	__le32   critical_temperature_M;
	__le32   critical_temperature_R;
}  __packed;

/* 1000, and 6x00 */
struct iwl_ct_kill_throttling_config {
	__le32   critical_temperature_exit;
	__le32   reserved;
	__le32   critical_temperature_enter;
}  __packed;

/******************************************************************************
 * (8)
 * Scan Commands, Responses, Notifications:
 *
 *****************************************************************************/

#define SCAN_CHANNEL_TYPE_PASSIVE cpu_to_le32(0)
#define SCAN_CHANNEL_TYPE_ACTIVE  cpu_to_le32(1)

/**
 * struct iwl_scan_channel - entry in REPLY_SCAN_CMD channel table
 *
 * One for each channel in the scan list.
 * Each channel can independently select:
 * 1)  SSID for directed active scans
 * 2)  Txpower setting (for rate specified within Tx command)
 * 3)  How long to stay on-channel (behavior may be modified by quiet_time,
 *     quiet_plcp_th, good_CRC_th)
 *
 * To avoid uCode errors, make sure the following are true (see comments
 * under struct iwl_scan_cmd about max_out_time and quiet_time):
 * 1)  If using passive_dwell (i.e. passive_dwell != 0):
 *     active_dwell <= passive_dwell (< max_out_time if max_out_time != 0)
 * 2)  quiet_time <= active_dwell
 * 3)  If restricting off-channel time (i.e. max_out_time !=0):
 *     passive_dwell < max_out_time
 *     active_dwell < max_out_time
 */

struct iwl_scan_channel {
	/*
	 * type is defined as:
	 * 0:0 1 = active, 0 = passive
	 * 1:20 SSID direct bit map; if a bit is set, then corresponding
	 *     SSID IE is transmitted in probe request.
	 * 21:31 reserved
	 */
	__le32 type;
	__le16 channel;	/* band is selected by iwl_scan_cmd "flags" field */
	u8 tx_gain;		/* gain for analog radio */
	u8 dsp_atten;		/* gain for DSP */
	__le16 active_dwell;	/* in 1024-uSec TU (time units), typ 5-50 */
	__le16 passive_dwell;	/* in 1024-uSec TU (time units), typ 20-500 */
} __packed;

/* set number of direct probes __le32 type */
#define IWL_SCAN_PROBE_MASK(n) 	cpu_to_le32((BIT(n) | (BIT(n) - BIT(1))))

/**
 * struct iwl_ssid_ie - directed scan network information element
 *
 * Up to 20 of these may appear in REPLY_SCAN_CMD,
 * selected by "type" bit field in struct iwl_scan_channel;
 * each channel may select different ssids from among the 20 entries.
 * SSID IEs get transmitted in reverse order of entry.
 */
struct iwl_ssid_ie {
	u8 id;
	u8 len;
	u8 ssid[32];
} __packed;

#define PROBE_OPTION_MAX		20
#define TX_CMD_LIFE_TIME_INFINITE	cpu_to_le32(0xFFFFFFFF)
#define IWL_GOOD_CRC_TH_DISABLED	0
#define IWL_GOOD_CRC_TH_DEFAULT		cpu_to_le16(1)
#define IWL_GOOD_CRC_TH_NEVER		cpu_to_le16(0xffff)
#define IWL_MAX_CMD_SIZE 4096

/*
 * REPLY_SCAN_CMD = 0x80 (command)
 *
 * The hardware scan command is very powerful; the driver can set it up to
 * maintain (relatively) normal network traffic while doing a scan in the
 * background.  The max_out_time and suspend_time control the ratio of how
 * long the device stays on an associated network channel ("service channel")
 * vs. how long it's away from the service channel, i.e. tuned to other channels
 * for scanning.
 *
 * max_out_time is the max time off-channel (in usec), and suspend_time
 * is how long (in "extended beacon" format) that the scan is "suspended"
 * after returning to the service channel.  That is, suspend_time is the
 * time that we stay on the service channel, doing normal work, between
 * scan segments.  The driver may set these parameters differently to support
 * scanning when associated vs. not associated, and light vs. heavy traffic
 * loads when associated.
 *
 * After receiving this command, the device's scan engine does the following;
 *
 * 1)  Sends SCAN_START notification to driver
 * 2)  Checks to see if it has time to do scan for one channel
 * 3)  Sends NULL packet, with power-save (PS) bit set to 1,
 *     to tell AP that we're going off-channel
 * 4)  Tunes to first channel in scan list, does active or passive scan
 * 5)  Sends SCAN_RESULT notification to driver
 * 6)  Checks to see if it has time to do scan on *next* channel in list
 * 7)  Repeats 4-6 until it no longer has time to scan the next channel
 *     before max_out_time expires
 * 8)  Returns to service channel
 * 9)  Sends NULL packet with PS=0 to tell AP that we're back
 * 10) Stays on service channel until suspend_time expires
 * 11) Repeats entire process 2-10 until list is complete
 * 12) Sends SCAN_COMPLETE notification
 *
 * For fast, efficient scans, the scan command also has support for staying on
 * a channel for just a short time, if doing active scanning and getting no
 * responses to the transmitted probe request.  This time is controlled by
 * quiet_time, and the number of received packets below which a channel is
 * considered "quiet" is controlled by quiet_plcp_threshold.
 *
 * For active scanning on channels that have regulatory restrictions against
 * blindly transmitting, the scan can listen before transmitting, to make sure
 * that there is already legitimate activity on the channel.  If enough
 * packets are cleanly received on the channel (controlled by good_CRC_th,
 * typical value 1), the scan engine starts transmitting probe requests.
 *
 * Driver must use separate scan commands for 2.4 vs. 5 GHz bands.
 *
 * To avoid uCode errors, see timing restrictions described under
 * struct iwl_scan_channel.
 */

enum iwl_scan_flags {
	/* BIT(0) currently unused */
	IWL_SCAN_FLAGS_ACTION_FRAME_TX	= BIT(1),
	/* bits 2-7 reserved */
};

struct iwl_scan_cmd {
	__le16 len;
	u8 scan_flags;		/* scan flags: see enum iwl_scan_flags */
	u8 channel_count;	/* # channels in channel list */
	__le16 quiet_time;	/* dwell only this # millisecs on quiet channel
				 * (only for active scan) */
	__le16 quiet_plcp_th;	/* quiet chnl is < this # pkts (typ. 1) */
	__le16 good_CRC_th;	/* passive -> active promotion threshold */
	__le16 rx_chain;	/* RXON_RX_CHAIN_* */
	__le32 max_out_time;	/* max usec to be away from associated (service)
				 * channel */
	__le32 suspend_time;	/* pause scan this long (in "extended beacon
				 * format") when returning to service chnl:
				 */
	__le32 flags;		/* RXON_FLG_* */
	__le32 filter_flags;	/* RXON_FILTER_* */

	/* For active scans (set to all-0s for passive scans).
	 * Does not include payload.  Must specify Tx rate; no rate scaling. */
	struct iwl_tx_cmd tx_cmd;

	/* For directed active scans (set to all-0s otherwise) */
	struct iwl_ssid_ie direct_scan[PROBE_OPTION_MAX];

	/*
	 * Probe request frame, followed by channel list.
	 *
	 * Size of probe request frame is specified by byte count in tx_cmd.
	 * Channel list follows immediately after probe request frame.
	 * Number of channels in list is specified by channel_count.
	 * Each channel in list is of type:
	 *
	 * struct iwl_scan_channel channels[0];
	 *
	 * NOTE:  Only one band of channels can be scanned per pass.  You
	 * must not mix 2.4GHz channels and 5.2GHz channels, and you must wait
	 * for one scan to complete (i.e. receive SCAN_COMPLETE_NOTIFICATION)
	 * before requesting another scan.
	 */
	u8 data[0];
} __packed;

/* Can abort will notify by complete notification with abort status. */
#define CAN_ABORT_STATUS	cpu_to_le32(0x1)
/* complete notification statuses */
#define ABORT_STATUS            0x2

/*
 * REPLY_SCAN_CMD = 0x80 (response)
 */
struct iwl_scanreq_notification {
	__le32 status;		/* 1: okay, 2: cannot fulfill request */
} __packed;

/*
 * SCAN_START_NOTIFICATION = 0x82 (notification only, not a command)
 */
struct iwl_scanstart_notification {
	__le32 tsf_low;
	__le32 tsf_high;
	__le32 beacon_timer;
	u8 channel;
	u8 band;
	u8 reserved[2];
	__le32 status;
} __packed;

#define  SCAN_OWNER_STATUS 0x1
#define  MEASURE_OWNER_STATUS 0x2

#define IWL_PROBE_STATUS_OK		0
#define IWL_PROBE_STATUS_TX_FAILED	BIT(0)
/* error statuses combined with TX_FAILED */
#define IWL_PROBE_STATUS_FAIL_TTL	BIT(1)
#define IWL_PROBE_STATUS_FAIL_BT	BIT(2)

#define NUMBER_OF_STATISTICS 1	/* first __le32 is good CRC */
/*
 * SCAN_RESULTS_NOTIFICATION = 0x83 (notification only, not a command)
 */
struct iwl_scanresults_notification {
	u8 channel;
	u8 band;
	u8 probe_status;
	u8 num_probe_not_sent; /* not enough time to send */
	__le32 tsf_low;
	__le32 tsf_high;
	__le32 statistics[NUMBER_OF_STATISTICS];
} __packed;

/*
 * SCAN_COMPLETE_NOTIFICATION = 0x84 (notification only, not a command)
 */
struct iwl_scancomplete_notification {
	u8 scanned_channels;
	u8 status;
	u8 bt_status;	/* BT On/Off status */
	u8 last_channel;
	__le32 tsf_low;
	__le32 tsf_high;
} __packed;


/******************************************************************************
 * (9)
 * IBSS/AP Commands and Notifications:
 *
 *****************************************************************************/

enum iwl_ibss_manager {
	IWL_NOT_IBSS_MANAGER = 0,
	IWL_IBSS_MANAGER = 1,
};

/*
 * BEACON_NOTIFICATION = 0x90 (notification only, not a command)
 */

struct iwlagn_beacon_notif {
	struct iwlagn_tx_resp beacon_notify_hdr;
	__le32 low_tsf;
	__le32 high_tsf;
	__le32 ibss_mgr_status;
} __packed;

/*
 * REPLY_TX_BEACON = 0x91 (command, has simple generic response)
 */

struct iwl_tx_beacon_cmd {
	struct iwl_tx_cmd tx;
	__le16 tim_idx;
	u8 tim_size;
	u8 reserved1;
	struct ieee80211_hdr frame[0];	/* beacon frame */
} __packed;

/******************************************************************************
 * (10)
 * Statistics Commands and Notifications:
 *
 *****************************************************************************/

#define IWL_TEMP_CONVERT 260

#define SUP_RATE_11A_MAX_NUM_CHANNELS  8
#define SUP_RATE_11B_MAX_NUM_CHANNELS  4
#define SUP_RATE_11G_MAX_NUM_CHANNELS  12

/* Used for passing to driver number of successes and failures per rate */
struct rate_histogram {
	union {
		__le32 a[SUP_RATE_11A_MAX_NUM_CHANNELS];
		__le32 b[SUP_RATE_11B_MAX_NUM_CHANNELS];
		__le32 g[SUP_RATE_11G_MAX_NUM_CHANNELS];
	} success;
	union {
		__le32 a[SUP_RATE_11A_MAX_NUM_CHANNELS];
		__le32 b[SUP_RATE_11B_MAX_NUM_CHANNELS];
		__le32 g[SUP_RATE_11G_MAX_NUM_CHANNELS];
	} failed;
} __packed;

/* statistics command response */

struct statistics_dbg {
	__le32 burst_check;
	__le32 burst_count;
	__le32 wait_for_silence_timeout_cnt;
	__le32 reserved[3];
} __packed;

struct statistics_rx_phy {
	__le32 ina_cnt;
	__le32 fina_cnt;
	__le32 plcp_err;
	__le32 crc32_err;
	__le32 overrun_err;
	__le32 early_overrun_err;
	__le32 crc32_good;
	__le32 false_alarm_cnt;
	__le32 fina_sync_err_cnt;
	__le32 sfd_timeout;
	__le32 fina_timeout;
	__le32 unresponded_rts;
	__le32 rxe_frame_limit_overrun;
	__le32 sent_ack_cnt;
	__le32 sent_cts_cnt;
	__le32 sent_ba_rsp_cnt;
	__le32 dsp_self_kill;
	__le32 mh_format_err;
	__le32 re_acq_main_rssi_sum;
	__le32 reserved3;
} __packed;

struct statistics_rx_ht_phy {
	__le32 plcp_err;
	__le32 overrun_err;
	__le32 early_overrun_err;
	__le32 crc32_good;
	__le32 crc32_err;
	__le32 mh_format_err;
	__le32 agg_crc32_good;
	__le32 agg_mpdu_cnt;
	__le32 agg_cnt;
	__le32 unsupport_mcs;
} __packed;

#define INTERFERENCE_DATA_AVAILABLE      cpu_to_le32(1)

struct statistics_rx_non_phy {
	__le32 bogus_cts;	/* CTS received when not expecting CTS */
	__le32 bogus_ack;	/* ACK received when not expecting ACK */
	__le32 non_bssid_frames;	/* number of frames with BSSID that
					 * doesn't belong to the STA BSSID */
	__le32 filtered_frames;	/* count frames that were dumped in the
				 * filtering process */
	__le32 non_channel_beacons;	/* beacons with our bss id but not on
					 * our serving channel */
	__le32 channel_beacons;	/* beacons with our bss id and in our
				 * serving channel */
	__le32 num_missed_bcon;	/* number of missed beacons */
	__le32 adc_rx_saturation_time;	/* count in 0.8us units the time the
					 * ADC was in saturation */
	__le32 ina_detection_search_time;/* total time (in 0.8us) searched
					  * for INA */
	__le32 beacon_silence_rssi_a;	/* RSSI silence after beacon frame */
	__le32 beacon_silence_rssi_b;	/* RSSI silence after beacon frame */
	__le32 beacon_silence_rssi_c;	/* RSSI silence after beacon frame */
	__le32 interference_data_flag;	/* flag for interference data
					 * availability. 1 when data is
					 * available. */
	__le32 channel_load;		/* counts RX Enable time in uSec */
	__le32 dsp_false_alarms;	/* DSP false alarm (both OFDM
					 * and CCK) counter */
	__le32 beacon_rssi_a;
	__le32 beacon_rssi_b;
	__le32 beacon_rssi_c;
	__le32 beacon_energy_a;
	__le32 beacon_energy_b;
	__le32 beacon_energy_c;
} __packed;

struct statistics_rx_non_phy_bt {
	struct statistics_rx_non_phy common;
	/* additional stats for bt */
	__le32 num_bt_kills;
	__le32 reserved[2];
} __packed;

struct statistics_rx {
	struct statistics_rx_phy ofdm;
	struct statistics_rx_phy cck;
	struct statistics_rx_non_phy general;
	struct statistics_rx_ht_phy ofdm_ht;
} __packed;

struct statistics_rx_bt {
	struct statistics_rx_phy ofdm;
	struct statistics_rx_phy cck;
	struct statistics_rx_non_phy_bt general;
	struct statistics_rx_ht_phy ofdm_ht;
} __packed;

/**
 * struct statistics_tx_power - current tx power
 *
 * @ant_a: current tx power on chain a in 1/2 dB step
 * @ant_b: current tx power on chain b in 1/2 dB step
 * @ant_c: current tx power on chain c in 1/2 dB step
 */
struct statistics_tx_power {
	u8 ant_a;
	u8 ant_b;
	u8 ant_c;
	u8 reserved;
} __packed;

struct statistics_tx_non_phy_agg {
	__le32 ba_timeout;
	__le32 ba_reschedule_frames;
	__le32 scd_query_agg_frame_cnt;
	__le32 scd_query_no_agg;
	__le32 scd_query_agg;
	__le32 scd_query_mismatch;
	__le32 frame_not_ready;
	__le32 underrun;
	__le32 bt_prio_kill;
	__le32 rx_ba_rsp_cnt;
} __packed;

struct statistics_tx {
	__le32 preamble_cnt;
	__le32 rx_detected_cnt;
	__le32 bt_prio_defer_cnt;
	__le32 bt_prio_kill_cnt;
	__le32 few_bytes_cnt;
	__le32 cts_timeout;
	__le32 ack_timeout;
	__le32 expected_ack_cnt;
	__le32 actual_ack_cnt;
	__le32 dump_msdu_cnt;
	__le32 burst_abort_next_frame_mismatch_cnt;
	__le32 burst_abort_missing_next_frame_cnt;
	__le32 cts_timeout_collision;
	__le32 ack_or_ba_timeout_collision;
	struct statistics_tx_non_phy_agg agg;
	/*
	 * "tx_power" are optional parameters provided by uCode,
	 * 6000 series is the only device provide the information,
	 * Those are reserved fields for all the other devices
	 */
	struct statistics_tx_power tx_power;
	__le32 reserved1;
} __packed;


struct statistics_div {
	__le32 tx_on_a;
	__le32 tx_on_b;
	__le32 exec_time;
	__le32 probe_time;
	__le32 reserved1;
	__le32 reserved2;
} __packed;

struct statistics_general_common {
	__le32 temperature;   /* radio temperature */
	__le32 temperature_m; /* radio voltage */
	struct statistics_dbg dbg;
	__le32 sleep_time;
	__le32 slots_out;
	__le32 slots_idle;
	__le32 ttl_timestamp;
	struct statistics_div div;
	__le32 rx_enable_counter;
	/*
	 * num_of_sos_states:
	 *  count the number of times we have to re-tune
	 *  in order to get out of bad PHY status
	 */
	__le32 num_of_sos_states;
} __packed;

struct statistics_bt_activity {
	/* Tx statistics */
	__le32 hi_priority_tx_req_cnt;
	__le32 hi_priority_tx_denied_cnt;
	__le32 lo_priority_tx_req_cnt;
	__le32 lo_priority_tx_denied_cnt;
	/* Rx statistics */
	__le32 hi_priority_rx_req_cnt;
	__le32 hi_priority_rx_denied_cnt;
	__le32 lo_priority_rx_req_cnt;
	__le32 lo_priority_rx_denied_cnt;
} __packed;

struct statistics_general {
	struct statistics_general_common common;
	__le32 reserved2;
	__le32 reserved3;
} __packed;

struct statistics_general_bt {
	struct statistics_general_common common;
	struct statistics_bt_activity activity;
	__le32 reserved2;
	__le32 reserved3;
} __packed;

#define UCODE_STATISTICS_CLEAR_MSK		(0x1 << 0)
#define UCODE_STATISTICS_FREQUENCY_MSK		(0x1 << 1)
#define UCODE_STATISTICS_NARROW_BAND_MSK	(0x1 << 2)

/*
 * REPLY_STATISTICS_CMD = 0x9c,
 * all devices identical.
 *
 * This command triggers an immediate response containing uCode statistics.
 * The response is in the same format as STATISTICS_NOTIFICATION 0x9d, below.
 *
 * If the CLEAR_STATS configuration flag is set, uCode will clear its
 * internal copy of the statistics (counters) after issuing the response.
 * This flag does not affect STATISTICS_NOTIFICATIONs after beacons (see below).
 *
 * If the DISABLE_NOTIF configuration flag is set, uCode will not issue
 * STATISTICS_NOTIFICATIONs after received beacons (see below).  This flag
 * does not affect the response to the REPLY_STATISTICS_CMD 0x9c itself.
 */
#define IWL_STATS_CONF_CLEAR_STATS cpu_to_le32(0x1)	/* see above */
#define IWL_STATS_CONF_DISABLE_NOTIF cpu_to_le32(0x2)/* see above */
struct iwl_statistics_cmd {
	__le32 configuration_flags;	/* IWL_STATS_CONF_* */
} __packed;

/*
 * STATISTICS_NOTIFICATION = 0x9d (notification only, not a command)
 *
 * By default, uCode issues this notification after receiving a beacon
 * while associated.  To disable this behavior, set DISABLE_NOTIF flag in the
 * REPLY_STATISTICS_CMD 0x9c, above.
 *
 * Statistics counters continue to increment beacon after beacon, but are
 * cleared when changing channels or when driver issues REPLY_STATISTICS_CMD
 * 0x9c with CLEAR_STATS bit set (see above).
 *
 * uCode also issues this notification during scans.  uCode clears statistics
 * appropriately so that each notification contains statistics for only the
 * one channel that has just been scanned.
 */
#define STATISTICS_REPLY_FLG_BAND_24G_MSK         cpu_to_le32(0x2)
#define STATISTICS_REPLY_FLG_HT40_MODE_MSK        cpu_to_le32(0x8)

struct iwl_notif_statistics {
	__le32 flag;
	struct statistics_rx rx;
	struct statistics_tx tx;
	struct statistics_general general;
} __packed;

struct iwl_bt_notif_statistics {
	__le32 flag;
	struct statistics_rx_bt rx;
	struct statistics_tx tx;
	struct statistics_general_bt general;
} __packed;

/*
 * MISSED_BEACONS_NOTIFICATION = 0xa2 (notification only, not a command)
 *
 * uCode send MISSED_BEACONS_NOTIFICATION to driver when detect beacon missed
 * in regardless of how many missed beacons, which mean when driver receive the
 * notification, inside the command, it can find all the beacons information
 * which include number of total missed beacons, number of consecutive missed
 * beacons, number of beacons received and number of beacons expected to
 * receive.
 *
 * If uCode detected consecutive_missed_beacons > 5, it will reset the radio
 * in order to bring the radio/PHY back to working state; which has no relation
 * to when driver will perform sensitivity calibration.
 *
 * Driver should set it own missed_beacon_threshold to decide when to perform
 * sensitivity calibration based on number of consecutive missed beacons in
 * order to improve overall performance, especially in noisy environment.
 *
 */

#define IWL_MISSED_BEACON_THRESHOLD_MIN	(1)
#define IWL_MISSED_BEACON_THRESHOLD_DEF	(5)
#define IWL_MISSED_BEACON_THRESHOLD_MAX	IWL_MISSED_BEACON_THRESHOLD_DEF

struct iwl_missed_beacon_notif {
	__le32 consecutive_missed_beacons;
	__le32 total_missed_becons;
	__le32 num_expected_beacons;
	__le32 num_recvd_beacons;
} __packed;


/******************************************************************************
 * (11)
 * Rx Calibration Commands:
 *
 * With the uCode used for open source drivers, most Tx calibration (except
 * for Tx Power) and most Rx calibration is done by uCode during the
 * "initialize" phase of uCode boot.  Driver must calibrate only:
 *
 * 1)  Tx power (depends on temperature), described elsewhere
 * 2)  Receiver gain balance (optimize MIMO, and detect disconnected antennas)
 * 3)  Receiver sensitivity (to optimize signal detection)
 *
 *****************************************************************************/

/**
 * SENSITIVITY_CMD = 0xa8 (command, has simple generic response)
 *
 * This command sets up the Rx signal detector for a sensitivity level that
 * is high enough to lock onto all signals within the associated network,
 * but low enough to ignore signals that are below a certain threshold, so as
 * not to have too many "false alarms".  False alarms are signals that the
 * Rx DSP tries to lock onto, but then discards after determining that they
 * are noise.
 *
 * The optimum number of false alarms is between 5 and 50 per 200 TUs
 * (200 * 1024 uSecs, i.e. 204.8 milliseconds) of actual Rx time (i.e.
 * time listening, not transmitting).  Driver must adjust sensitivity so that
 * the ratio of actual false alarms to actual Rx time falls within this range.
 *
 * While associated, uCode delivers STATISTICS_NOTIFICATIONs after each
 * received beacon.  These provide information to the driver to analyze the
 * sensitivity.  Don't analyze statistics that come in from scanning, or any
 * other non-associated-network source.  Pertinent statistics include:
 *
 * From "general" statistics (struct statistics_rx_non_phy):
 *
 * (beacon_energy_[abc] & 0x0FF00) >> 8 (unsigned, higher value is lower level)
 *   Measure of energy of desired signal.  Used for establishing a level
 *   below which the device does not detect signals.
 *
 * (beacon_silence_rssi_[abc] & 0x0FF00) >> 8 (unsigned, units in dB)
 *   Measure of background noise in silent period after beacon.
 *
 * channel_load
 *   uSecs of actual Rx time during beacon period (varies according to
 *   how much time was spent transmitting).
 *
 * From "cck" and "ofdm" statistics (struct statistics_rx_phy), separately:
 *
 * false_alarm_cnt
 *   Signal locks abandoned early (before phy-level header).
 *
 * plcp_err
 *   Signal locks abandoned late (during phy-level header).
 *
 * NOTE:  Both false_alarm_cnt and plcp_err increment monotonically from
 *        beacon to beacon, i.e. each value is an accumulation of all errors
 *        before and including the latest beacon.  Values will wrap around to 0
 *        after counting up to 2^32 - 1.  Driver must differentiate vs.
 *        previous beacon's values to determine # false alarms in the current
 *        beacon period.
 *
 * Total number of false alarms = false_alarms + plcp_errs
 *
 * For OFDM, adjust the following table entries in struct iwl_sensitivity_cmd
 * (notice that the start points for OFDM are at or close to settings for
 * maximum sensitivity):
 *
 *                                             START  /  MIN  /  MAX
 *   HD_AUTO_CORR32_X1_TH_ADD_MIN_INDEX          90   /   85  /  120
 *   HD_AUTO_CORR32_X1_TH_ADD_MIN_MRC_INDEX     170   /  170  /  210
 *   HD_AUTO_CORR32_X4_TH_ADD_MIN_INDEX         105   /  105  /  140
 *   HD_AUTO_CORR32_X4_TH_ADD_MIN_MRC_INDEX     220   /  220  /  270
 *
 *   If actual rate of OFDM false alarms (+ plcp_errors) is too high
 *   (greater than 50 for each 204.8 msecs listening), reduce sensitivity
 *   by *adding* 1 to all 4 of the table entries above, up to the max for
 *   each entry.  Conversely, if false alarm rate is too low (less than 5
 *   for each 204.8 msecs listening), *subtract* 1 from each entry to
 *   increase sensitivity.
 *
 * For CCK sensitivity, keep track of the following:
 *
 *   1).  20-beacon history of maximum background noise, indicated by
 *        (beacon_silence_rssi_[abc] & 0x0FF00), units in dB, across the
 *        3 receivers.  For any given beacon, the "silence reference" is
 *        the maximum of last 60 samples (20 beacons * 3 receivers).
 *
 *   2).  10-beacon history of strongest signal level, as indicated
 *        by (beacon_energy_[abc] & 0x0FF00) >> 8, across the 3 receivers,
 *        i.e. the strength of the signal through the best receiver at the
 *        moment.  These measurements are "upside down", with lower values
 *        for stronger signals, so max energy will be *minimum* value.
 *
 *        Then for any given beacon, the driver must determine the *weakest*
 *        of the strongest signals; this is the minimum level that needs to be
 *        successfully detected, when using the best receiver at the moment.
 *        "Max cck energy" is the maximum (higher value means lower energy!)
 *        of the last 10 minima.  Once this is determined, driver must add
 *        a little margin by adding "6" to it.
 *
 *   3).  Number of consecutive beacon periods with too few false alarms.
 *        Reset this to 0 at the first beacon period that falls within the
 *        "good" range (5 to 50 false alarms per 204.8 milliseconds rx).
 *
 * Then, adjust the following CCK table entries in struct iwl_sensitivity_cmd
 * (notice that the start points for CCK are at maximum sensitivity):
 *
 *                                             START  /  MIN  /  MAX
 *   HD_AUTO_CORR40_X4_TH_ADD_MIN_INDEX         125   /  125  /  200
 *   HD_AUTO_CORR40_X4_TH_ADD_MIN_MRC_INDEX     200   /  200  /  400
 *   HD_MIN_ENERGY_CCK_DET_INDEX                100   /    0  /  100
 *
 *   If actual rate of CCK false alarms (+ plcp_errors) is too high
 *   (greater than 50 for each 204.8 msecs listening), method for reducing
 *   sensitivity is:
 *
 *   1)  *Add* 3 to value in HD_AUTO_CORR40_X4_TH_ADD_MIN_MRC_INDEX,
 *       up to max 400.
 *
 *   2)  If current value in HD_AUTO_CORR40_X4_TH_ADD_MIN_INDEX is < 160,
 *       sensitivity has been reduced a significant amount; bring it up to
 *       a moderate 161.  Otherwise, *add* 3, up to max 200.
 *
 *   3)  a)  If current value in HD_AUTO_CORR40_X4_TH_ADD_MIN_INDEX is > 160,
 *       sensitivity has been reduced only a moderate or small amount;
 *       *subtract* 2 from value in HD_MIN_ENERGY_CCK_DET_INDEX,
 *       down to min 0.  Otherwise (if gain has been significantly reduced),
 *       don't change the HD_MIN_ENERGY_CCK_DET_INDEX value.
 *
 *       b)  Save a snapshot of the "silence reference".
 *
 *   If actual rate of CCK false alarms (+ plcp_errors) is too low
 *   (less than 5 for each 204.8 msecs listening), method for increasing
 *   sensitivity is used only if:
 *
 *   1a)  Previous beacon did not have too many false alarms
 *   1b)  AND difference between previous "silence reference" and current
 *        "silence reference" (prev - current) is 2 or more,
 *   OR 2)  100 or more consecutive beacon periods have had rate of
 *          less than 5 false alarms per 204.8 milliseconds rx time.
 *
 *   Method for increasing sensitivity:
 *
 *   1)  *Subtract* 3 from value in HD_AUTO_CORR40_X4_TH_ADD_MIN_INDEX,
 *       down to min 125.
 *
 *   2)  *Subtract* 3 from value in HD_AUTO_CORR40_X4_TH_ADD_MIN_MRC_INDEX,
 *       down to min 200.
 *
 *   3)  *Add* 2 to value in HD_MIN_ENERGY_CCK_DET_INDEX, up to max 100.
 *
 *   If actual rate of CCK false alarms (+ plcp_errors) is within good range
 *   (between 5 and 50 for each 204.8 msecs listening):
 *
 *   1)  Save a snapshot of the silence reference.
 *
 *   2)  If previous beacon had too many CCK false alarms (+ plcp_errors),
 *       give some extra margin to energy threshold by *subtracting* 8
 *       from value in HD_MIN_ENERGY_CCK_DET_INDEX.
 *
 *   For all cases (too few, too many, good range), make sure that the CCK
 *   detection threshold (energy) is below the energy level for robust
 *   detection over the past 10 beacon periods, the "Max cck energy".
 *   Lower values mean higher energy; this means making sure that the value
 *   in HD_MIN_ENERGY_CCK_DET_INDEX is at or *above* "Max cck energy".
 *
 */

/*
 * Table entries in SENSITIVITY_CMD (struct iwl_sensitivity_cmd)
 */
#define HD_TABLE_SIZE  (11)	/* number of entries */
#define HD_MIN_ENERGY_CCK_DET_INDEX                 (0)	/* table indexes */
#define HD_MIN_ENERGY_OFDM_DET_INDEX                (1)
#define HD_AUTO_CORR32_X1_TH_ADD_MIN_INDEX          (2)
#define HD_AUTO_CORR32_X1_TH_ADD_MIN_MRC_INDEX      (3)
#define HD_AUTO_CORR40_X4_TH_ADD_MIN_MRC_INDEX      (4)
#define HD_AUTO_CORR32_X4_TH_ADD_MIN_INDEX          (5)
#define HD_AUTO_CORR32_X4_TH_ADD_MIN_MRC_INDEX      (6)
#define HD_BARKER_CORR_TH_ADD_MIN_INDEX             (7)
#define HD_BARKER_CORR_TH_ADD_MIN_MRC_INDEX         (8)
#define HD_AUTO_CORR40_X4_TH_ADD_MIN_INDEX          (9)
#define HD_OFDM_ENERGY_TH_IN_INDEX                  (10)

/*
 * Additional table entries in enhance SENSITIVITY_CMD
 */
#define HD_INA_NON_SQUARE_DET_OFDM_INDEX		(11)
#define HD_INA_NON_SQUARE_DET_CCK_INDEX			(12)
#define HD_CORR_11_INSTEAD_OF_CORR_9_EN_INDEX		(13)
#define HD_OFDM_NON_SQUARE_DET_SLOPE_MRC_INDEX		(14)
#define HD_OFDM_NON_SQUARE_DET_INTERCEPT_MRC_INDEX	(15)
#define HD_OFDM_NON_SQUARE_DET_SLOPE_INDEX		(16)
#define HD_OFDM_NON_SQUARE_DET_INTERCEPT_INDEX		(17)
#define HD_CCK_NON_SQUARE_DET_SLOPE_MRC_INDEX		(18)
#define HD_CCK_NON_SQUARE_DET_INTERCEPT_MRC_INDEX	(19)
#define HD_CCK_NON_SQUARE_DET_SLOPE_INDEX		(20)
#define HD_CCK_NON_SQUARE_DET_INTERCEPT_INDEX		(21)
#define HD_RESERVED					(22)

/* number of entries for enhanced tbl */
#define ENHANCE_HD_TABLE_SIZE  (23)

/* number of additional entries for enhanced tbl */
#define ENHANCE_HD_TABLE_ENTRIES  (ENHANCE_HD_TABLE_SIZE - HD_TABLE_SIZE)

#define HD_INA_NON_SQUARE_DET_OFDM_DATA_V1		cpu_to_le16(0)
#define HD_INA_NON_SQUARE_DET_CCK_DATA_V1		cpu_to_le16(0)
#define HD_CORR_11_INSTEAD_OF_CORR_9_EN_DATA_V1		cpu_to_le16(0)
#define HD_OFDM_NON_SQUARE_DET_SLOPE_MRC_DATA_V1	cpu_to_le16(668)
#define HD_OFDM_NON_SQUARE_DET_INTERCEPT_MRC_DATA_V1	cpu_to_le16(4)
#define HD_OFDM_NON_SQUARE_DET_SLOPE_DATA_V1		cpu_to_le16(486)
#define HD_OFDM_NON_SQUARE_DET_INTERCEPT_DATA_V1	cpu_to_le16(37)
#define HD_CCK_NON_SQUARE_DET_SLOPE_MRC_DATA_V1		cpu_to_le16(853)
#define HD_CCK_NON_SQUARE_DET_INTERCEPT_MRC_DATA_V1	cpu_to_le16(4)
#define HD_CCK_NON_SQUARE_DET_SLOPE_DATA_V1		cpu_to_le16(476)
#define HD_CCK_NON_SQUARE_DET_INTERCEPT_DATA_V1		cpu_to_le16(99)

#define HD_INA_NON_SQUARE_DET_OFDM_DATA_V2		cpu_to_le16(1)
#define HD_INA_NON_SQUARE_DET_CCK_DATA_V2		cpu_to_le16(1)
#define HD_CORR_11_INSTEAD_OF_CORR_9_EN_DATA_V2		cpu_to_le16(1)
#define HD_OFDM_NON_SQUARE_DET_SLOPE_MRC_DATA_V2	cpu_to_le16(600)
#define HD_OFDM_NON_SQUARE_DET_INTERCEPT_MRC_DATA_V2	cpu_to_le16(40)
#define HD_OFDM_NON_SQUARE_DET_SLOPE_DATA_V2		cpu_to_le16(486)
#define HD_OFDM_NON_SQUARE_DET_INTERCEPT_DATA_V2	cpu_to_le16(45)
#define HD_CCK_NON_SQUARE_DET_SLOPE_MRC_DATA_V2		cpu_to_le16(853)
#define HD_CCK_NON_SQUARE_DET_INTERCEPT_MRC_DATA_V2	cpu_to_le16(60)
#define HD_CCK_NON_SQUARE_DET_SLOPE_DATA_V2		cpu_to_le16(476)
#define HD_CCK_NON_SQUARE_DET_INTERCEPT_DATA_V2		cpu_to_le16(99)


/* Control field in struct iwl_sensitivity_cmd */
#define SENSITIVITY_CMD_CONTROL_DEFAULT_TABLE	cpu_to_le16(0)
#define SENSITIVITY_CMD_CONTROL_WORK_TABLE	cpu_to_le16(1)

/**
 * struct iwl_sensitivity_cmd
 * @control:  (1) updates working table, (0) updates default table
 * @table:  energy threshold values, use HD_* as index into table
 *
 * Always use "1" in "control" to update uCode's working table and DSP.
 */
struct iwl_sensitivity_cmd {
	__le16 control;			/* always use "1" */
	__le16 table[HD_TABLE_SIZE];	/* use HD_* as index */
} __packed;

/*
 *
 */
struct iwl_enhance_sensitivity_cmd {
	__le16 control;			/* always use "1" */
	__le16 enhance_table[ENHANCE_HD_TABLE_SIZE];	/* use HD_* as index */
} __packed;


/**
 * REPLY_PHY_CALIBRATION_CMD = 0xb0 (command, has simple generic response)
 *
 * This command sets the relative gains of agn device's 3 radio receiver chains.
 *
 * After the first association, driver should accumulate signal and noise
 * statistics from the STATISTICS_NOTIFICATIONs that follow the first 20
 * beacons from the associated network (don't collect statistics that come
 * in from scanning, or any other non-network source).
 *
 * DISCONNECTED ANTENNA:
 *
 * Driver should determine which antennas are actually connected, by comparing
 * average beacon signal levels for the 3 Rx chains.  Accumulate (add) the
 * following values over 20 beacons, one accumulator for each of the chains
 * a/b/c, from struct statistics_rx_non_phy:
 *
 * beacon_rssi_[abc] & 0x0FF (unsigned, units in dB)
 *
 * Find the strongest signal from among a/b/c.  Compare the other two to the
 * strongest.  If any signal is more than 15 dB (times 20, unless you
 * divide the accumulated values by 20) below the strongest, the driver
 * considers that antenna to be disconnected, and should not try to use that
 * antenna/chain for Rx or Tx.  If both A and B seem to be disconnected,
 * driver should declare the stronger one as connected, and attempt to use it
 * (A and B are the only 2 Tx chains!).
 *
 *
 * RX BALANCE:
 *
 * Driver should balance the 3 receivers (but just the ones that are connected
 * to antennas, see above) for gain, by comparing the average signal levels
 * detected during the silence after each beacon (background noise).
 * Accumulate (add) the following values over 20 beacons, one accumulator for
 * each of the chains a/b/c, from struct statistics_rx_non_phy:
 *
 * beacon_silence_rssi_[abc] & 0x0FF (unsigned, units in dB)
 *
 * Find the weakest background noise level from among a/b/c.  This Rx chain
 * will be the reference, with 0 gain adjustment.  Attenuate other channels by
 * finding noise difference:
 *
 * (accum_noise[i] - accum_noise[reference]) / 30
 *
 * The "30" adjusts the dB in the 20 accumulated samples to units of 1.5 dB.
 * For use in diff_gain_[abc] fields of struct iwl_calibration_cmd, the
 * driver should limit the difference results to a range of 0-3 (0-4.5 dB),
 * and set bit 2 to indicate "reduce gain".  The value for the reference
 * (weakest) chain should be "0".
 *
 * diff_gain_[abc] bit fields:
 *   2: (1) reduce gain, (0) increase gain
 * 1-0: amount of gain, units of 1.5 dB
 */

/* Phy calibration command for series */
enum {
	IWL_PHY_CALIBRATE_DC_CMD		= 8,
	IWL_PHY_CALIBRATE_LO_CMD		= 9,
	IWL_PHY_CALIBRATE_TX_IQ_CMD		= 11,
	IWL_PHY_CALIBRATE_CRYSTAL_FRQ_CMD	= 15,
	IWL_PHY_CALIBRATE_BASE_BAND_CMD		= 16,
	IWL_PHY_CALIBRATE_TX_IQ_PERD_CMD	= 17,
	IWL_PHY_CALIBRATE_TEMP_OFFSET_CMD	= 18,
};

/* This enum defines the bitmap of various calibrations to enable in both
 * init ucode and runtime ucode through CALIBRATION_CFG_CMD.
 */
enum iwl_ucode_calib_cfg {
	IWL_CALIB_CFG_RX_BB_IDX			= BIT(0),
	IWL_CALIB_CFG_DC_IDX			= BIT(1),
	IWL_CALIB_CFG_LO_IDX			= BIT(2),
	IWL_CALIB_CFG_TX_IQ_IDX			= BIT(3),
	IWL_CALIB_CFG_RX_IQ_IDX			= BIT(4),
	IWL_CALIB_CFG_NOISE_IDX			= BIT(5),
	IWL_CALIB_CFG_CRYSTAL_IDX		= BIT(6),
	IWL_CALIB_CFG_TEMPERATURE_IDX		= BIT(7),
	IWL_CALIB_CFG_PAPD_IDX			= BIT(8),
	IWL_CALIB_CFG_SENSITIVITY_IDX		= BIT(9),
	IWL_CALIB_CFG_TX_PWR_IDX		= BIT(10),
};

#define IWL_CALIB_INIT_CFG_ALL	cpu_to_le32(IWL_CALIB_CFG_RX_BB_IDX |	\
					IWL_CALIB_CFG_DC_IDX |		\
					IWL_CALIB_CFG_LO_IDX |		\
					IWL_CALIB_CFG_TX_IQ_IDX |	\
					IWL_CALIB_CFG_RX_IQ_IDX |	\
					IWL_CALIB_CFG_CRYSTAL_IDX)

#define IWL_CALIB_RT_CFG_ALL	cpu_to_le32(IWL_CALIB_CFG_RX_BB_IDX |	\
					IWL_CALIB_CFG_DC_IDX |		\
					IWL_CALIB_CFG_LO_IDX |		\
					IWL_CALIB_CFG_TX_IQ_IDX |	\
					IWL_CALIB_CFG_RX_IQ_IDX |	\
					IWL_CALIB_CFG_TEMPERATURE_IDX |	\
					IWL_CALIB_CFG_PAPD_IDX |	\
					IWL_CALIB_CFG_TX_PWR_IDX |	\
					IWL_CALIB_CFG_CRYSTAL_IDX)

#define IWL_CALIB_CFG_FLAG_SEND_COMPLETE_NTFY_MSK	cpu_to_le32(BIT(0))

struct iwl_calib_cfg_elmnt_s {
	__le32 is_enable;
	__le32 start;
	__le32 send_res;
	__le32 apply_res;
	__le32 reserved;
} __packed;

struct iwl_calib_cfg_status_s {
	struct iwl_calib_cfg_elmnt_s once;
	struct iwl_calib_cfg_elmnt_s perd;
	__le32 flags;
} __packed;

struct iwl_calib_cfg_cmd {
	struct iwl_calib_cfg_status_s ucd_calib_cfg;
	struct iwl_calib_cfg_status_s drv_calib_cfg;
	__le32 reserved1;
} __packed;

struct iwl_calib_hdr {
	u8 op_code;
	u8 first_group;
	u8 groups_num;
	u8 data_valid;
} __packed;

struct iwl_calib_cmd {
	struct iwl_calib_hdr hdr;
	u8 data[0];
} __packed;

struct iwl_calib_xtal_freq_cmd {
	struct iwl_calib_hdr hdr;
	u8 cap_pin1;
	u8 cap_pin2;
	u8 pad[2];
} __packed;

#define DEFAULT_RADIO_SENSOR_OFFSET    cpu_to_le16(2700)
struct iwl_calib_temperature_offset_cmd {
	struct iwl_calib_hdr hdr;
	__le16 radio_sensor_offset;
	__le16 reserved;
} __packed;

struct iwl_calib_temperature_offset_v2_cmd {
	struct iwl_calib_hdr hdr;
	__le16 radio_sensor_offset_high;
	__le16 radio_sensor_offset_low;
	__le16 burntVoltageRef;
	__le16 reserved;
} __packed;

/* IWL_PHY_CALIBRATE_CHAIN_NOISE_RESET_CMD */
struct iwl_calib_chain_noise_reset_cmd {
	struct iwl_calib_hdr hdr;
	u8 data[0];
};

/* IWL_PHY_CALIBRATE_CHAIN_NOISE_GAIN_CMD */
struct iwl_calib_chain_noise_gain_cmd {
	struct iwl_calib_hdr hdr;
	u8 delta_gain_1;
	u8 delta_gain_2;
	u8 pad[2];
} __packed;

/******************************************************************************
 * (12)
 * Miscellaneous Commands:
 *
 *****************************************************************************/

/*
 * LEDs Command & Response
 * REPLY_LEDS_CMD = 0x48 (command, has simple generic response)
 *
 * For each of 3 possible LEDs (Activity/Link/Tech, selected by "id" field),
 * this command turns it on or off, or sets up a periodic blinking cycle.
 */
struct iwl_led_cmd {
	__le32 interval;	/* "interval" in uSec */
	u8 id;			/* 1: Activity, 2: Link, 3: Tech */
	u8 off;			/* # intervals off while blinking;
				 * "0", with >0 "on" value, turns LED on */
	u8 on;			/* # intervals on while blinking;
				 * "0", regardless of "off", turns LED off */
	u8 reserved;
} __packed;

/*
 * station priority table entries
 * also used as potential "events" value for both
 * COEX_MEDIUM_NOTIFICATION and COEX_EVENT_CMD
 */

/*
 * COEX events entry flag masks
 * RP - Requested Priority
 * WP - Win Medium Priority: priority assigned when the contention has been won
 */
#define COEX_EVT_FLAG_MEDIUM_FREE_NTFY_FLG        (0x1)
#define COEX_EVT_FLAG_MEDIUM_ACTV_NTFY_FLG        (0x2)
#define COEX_EVT_FLAG_DELAY_MEDIUM_FREE_NTFY_FLG  (0x4)

#define COEX_CU_UNASSOC_IDLE_RP               4
#define COEX_CU_UNASSOC_MANUAL_SCAN_RP        4
#define COEX_CU_UNASSOC_AUTO_SCAN_RP          4
#define COEX_CU_CALIBRATION_RP                4
#define COEX_CU_PERIODIC_CALIBRATION_RP       4
#define COEX_CU_CONNECTION_ESTAB_RP           4
#define COEX_CU_ASSOCIATED_IDLE_RP            4
#define COEX_CU_ASSOC_MANUAL_SCAN_RP          4
#define COEX_CU_ASSOC_AUTO_SCAN_RP            4
#define COEX_CU_ASSOC_ACTIVE_LEVEL_RP         4
#define COEX_CU_RF_ON_RP                      6
#define COEX_CU_RF_OFF_RP                     4
#define COEX_CU_STAND_ALONE_DEBUG_RP          6
#define COEX_CU_IPAN_ASSOC_LEVEL_RP           4
#define COEX_CU_RSRVD1_RP                     4
#define COEX_CU_RSRVD2_RP                     4

#define COEX_CU_UNASSOC_IDLE_WP               3
#define COEX_CU_UNASSOC_MANUAL_SCAN_WP        3
#define COEX_CU_UNASSOC_AUTO_SCAN_WP          3
#define COEX_CU_CALIBRATION_WP                3
#define COEX_CU_PERIODIC_CALIBRATION_WP       3
#define COEX_CU_CONNECTION_ESTAB_WP           3
#define COEX_CU_ASSOCIATED_IDLE_WP            3
#define COEX_CU_ASSOC_MANUAL_SCAN_WP          3
#define COEX_CU_ASSOC_AUTO_SCAN_WP            3
#define COEX_CU_ASSOC_ACTIVE_LEVEL_WP         3
#define COEX_CU_RF_ON_WP                      3
#define COEX_CU_RF_OFF_WP                     3
#define COEX_CU_STAND_ALONE_DEBUG_WP          6
#define COEX_CU_IPAN_ASSOC_LEVEL_WP           3
#define COEX_CU_RSRVD1_WP                     3
#define COEX_CU_RSRVD2_WP                     3

#define COEX_UNASSOC_IDLE_FLAGS                     0
#define COEX_UNASSOC_MANUAL_SCAN_FLAGS		\
	(COEX_EVT_FLAG_MEDIUM_FREE_NTFY_FLG |	\
	COEX_EVT_FLAG_MEDIUM_ACTV_NTFY_FLG)
#define COEX_UNASSOC_AUTO_SCAN_FLAGS		\
	(COEX_EVT_FLAG_MEDIUM_FREE_NTFY_FLG |	\
	COEX_EVT_FLAG_MEDIUM_ACTV_NTFY_FLG)
#define COEX_CALIBRATION_FLAGS			\
	(COEX_EVT_FLAG_MEDIUM_FREE_NTFY_FLG |	\
	COEX_EVT_FLAG_MEDIUM_ACTV_NTFY_FLG)
#define COEX_PERIODIC_CALIBRATION_FLAGS             0
/*
 * COEX_CONNECTION_ESTAB:
 * we need DELAY_MEDIUM_FREE_NTFY to let WiMAX disconnect from network.
 */
#define COEX_CONNECTION_ESTAB_FLAGS		\
	(COEX_EVT_FLAG_MEDIUM_FREE_NTFY_FLG |	\
	COEX_EVT_FLAG_MEDIUM_ACTV_NTFY_FLG |	\
	COEX_EVT_FLAG_DELAY_MEDIUM_FREE_NTFY_FLG)
#define COEX_ASSOCIATED_IDLE_FLAGS                  0
#define COEX_ASSOC_MANUAL_SCAN_FLAGS		\
	(COEX_EVT_FLAG_MEDIUM_FREE_NTFY_FLG |	\
	COEX_EVT_FLAG_MEDIUM_ACTV_NTFY_FLG)
#define COEX_ASSOC_AUTO_SCAN_FLAGS		\
	(COEX_EVT_FLAG_MEDIUM_FREE_NTFY_FLG |	\
	 COEX_EVT_FLAG_MEDIUM_ACTV_NTFY_FLG)
#define COEX_ASSOC_ACTIVE_LEVEL_FLAGS               0
#define COEX_RF_ON_FLAGS                            0
#define COEX_RF_OFF_FLAGS                           0
#define COEX_STAND_ALONE_DEBUG_FLAGS		\
	(COEX_EVT_FLAG_MEDIUM_FREE_NTFY_FLG |	\
	 COEX_EVT_FLAG_MEDIUM_ACTV_NTFY_FLG)
#define COEX_IPAN_ASSOC_LEVEL_FLAGS		\
	(COEX_EVT_FLAG_MEDIUM_FREE_NTFY_FLG |	\
	 COEX_EVT_FLAG_MEDIUM_ACTV_NTFY_FLG |	\
	 COEX_EVT_FLAG_DELAY_MEDIUM_FREE_NTFY_FLG)
#define COEX_RSRVD1_FLAGS                           0
#define COEX_RSRVD2_FLAGS                           0
/*
 * COEX_CU_RF_ON is the event wrapping all radio ownership.
 * We need DELAY_MEDIUM_FREE_NTFY to let WiMAX disconnect from network.
 */
#define COEX_CU_RF_ON_FLAGS			\
	(COEX_EVT_FLAG_MEDIUM_FREE_NTFY_FLG |	\
	 COEX_EVT_FLAG_MEDIUM_ACTV_NTFY_FLG |	\
	 COEX_EVT_FLAG_DELAY_MEDIUM_FREE_NTFY_FLG)


enum {
	/* un-association part */
	COEX_UNASSOC_IDLE		= 0,
	COEX_UNASSOC_MANUAL_SCAN	= 1,
	COEX_UNASSOC_AUTO_SCAN		= 2,
	/* calibration */
	COEX_CALIBRATION		= 3,
	COEX_PERIODIC_CALIBRATION	= 4,
	/* connection */
	COEX_CONNECTION_ESTAB		= 5,
	/* association part */
	COEX_ASSOCIATED_IDLE		= 6,
	COEX_ASSOC_MANUAL_SCAN		= 7,
	COEX_ASSOC_AUTO_SCAN		= 8,
	COEX_ASSOC_ACTIVE_LEVEL		= 9,
	/* RF ON/OFF */
	COEX_RF_ON			= 10,
	COEX_RF_OFF			= 11,
	COEX_STAND_ALONE_DEBUG		= 12,
	/* IPAN */
	COEX_IPAN_ASSOC_LEVEL		= 13,
	/* reserved */
	COEX_RSRVD1			= 14,
	COEX_RSRVD2			= 15,
	COEX_NUM_OF_EVENTS		= 16
};

/*
 * Coexistence WIFI/WIMAX  Command
 * COEX_PRIORITY_TABLE_CMD = 0x5a
 *
 */
struct iwl_wimax_coex_event_entry {
	u8 request_prio;
	u8 win_medium_prio;
	u8 reserved;
	u8 flags;
} __packed;

/* COEX flag masks */

/* Station table is valid */
#define COEX_FLAGS_STA_TABLE_VALID_MSK      (0x1)
/* UnMask wake up src at unassociated sleep */
#define COEX_FLAGS_UNASSOC_WA_UNMASK_MSK    (0x4)
/* UnMask wake up src at associated sleep */
#define COEX_FLAGS_ASSOC_WA_UNMASK_MSK      (0x8)
/* Enable CoEx feature. */
#define COEX_FLAGS_COEX_ENABLE_MSK          (0x80)

struct iwl_wimax_coex_cmd {
	u8 flags;
	u8 reserved[3];
	struct iwl_wimax_coex_event_entry sta_prio[COEX_NUM_OF_EVENTS];
} __packed;

/*
 * Coexistence MEDIUM NOTIFICATION
 * COEX_MEDIUM_NOTIFICATION = 0x5b
 *
 * notification from uCode to host to indicate medium changes
 *
 */
/*
 * status field
 * bit 0 - 2: medium status
 * bit 3: medium change indication
 * bit 4 - 31: reserved
 */
/* status option values, (0 - 2 bits) */
#define COEX_MEDIUM_BUSY	(0x0) /* radio belongs to WiMAX */
#define COEX_MEDIUM_ACTIVE	(0x1) /* radio belongs to WiFi */
#define COEX_MEDIUM_PRE_RELEASE	(0x2) /* received radio release */
#define COEX_MEDIUM_MSK		(0x7)

/* send notification status (1 bit) */
#define COEX_MEDIUM_CHANGED	(0x8)
#define COEX_MEDIUM_CHANGED_MSK	(0x8)
#define COEX_MEDIUM_SHIFT	(3)

struct iwl_coex_medium_notification {
	__le32 status;
	__le32 events;
} __packed;

/*
 * Coexistence EVENT  Command
 * COEX_EVENT_CMD = 0x5c
 *
 * send from host to uCode for coex event request.
 */
/* flags options */
#define COEX_EVENT_REQUEST_MSK	(0x1)

struct iwl_coex_event_cmd {
	u8 flags;
	u8 event;
	__le16 reserved;
} __packed;

struct iwl_coex_event_resp {
	__le32 status;
} __packed;


/******************************************************************************
 * Bluetooth Coexistence commands
 *
 *****************************************************************************/

/*
 * BT Status notification
 * REPLY_BT_COEX_PROFILE_NOTIF = 0xce
 */
enum iwl_bt_coex_profile_traffic_load {
	IWL_BT_COEX_TRAFFIC_LOAD_NONE = 	0,
	IWL_BT_COEX_TRAFFIC_LOAD_LOW =		1,
	IWL_BT_COEX_TRAFFIC_LOAD_HIGH = 	2,
	IWL_BT_COEX_TRAFFIC_LOAD_CONTINUOUS =	3,
/*
 * There are no more even though below is a u8, the
 * indication from the BT device only has two bits.
 */
};

#define BT_SESSION_ACTIVITY_1_UART_MSG		0x1
#define BT_SESSION_ACTIVITY_2_UART_MSG		0x2

/* BT UART message - Share Part (BT -> WiFi) */
#define BT_UART_MSG_FRAME1MSGTYPE_POS		(0)
#define BT_UART_MSG_FRAME1MSGTYPE_MSK		\
		(0x7 << BT_UART_MSG_FRAME1MSGTYPE_POS)
#define BT_UART_MSG_FRAME1SSN_POS		(3)
#define BT_UART_MSG_FRAME1SSN_MSK		\
		(0x3 << BT_UART_MSG_FRAME1SSN_POS)
#define BT_UART_MSG_FRAME1UPDATEREQ_POS		(5)
#define BT_UART_MSG_FRAME1UPDATEREQ_MSK		\
		(0x1 << BT_UART_MSG_FRAME1UPDATEREQ_POS)
#define BT_UART_MSG_FRAME1RESERVED_POS		(6)
#define BT_UART_MSG_FRAME1RESERVED_MSK		\
		(0x3 << BT_UART_MSG_FRAME1RESERVED_POS)

#define BT_UART_MSG_FRAME2OPENCONNECTIONS_POS	(0)
#define BT_UART_MSG_FRAME2OPENCONNECTIONS_MSK	\
		(0x3 << BT_UART_MSG_FRAME2OPENCONNECTIONS_POS)
#define BT_UART_MSG_FRAME2TRAFFICLOAD_POS	(2)
#define BT_UART_MSG_FRAME2TRAFFICLOAD_MSK	\
		(0x3 << BT_UART_MSG_FRAME2TRAFFICLOAD_POS)
#define BT_UART_MSG_FRAME2CHLSEQN_POS		(4)
#define BT_UART_MSG_FRAME2CHLSEQN_MSK		\
		(0x1 << BT_UART_MSG_FRAME2CHLSEQN_POS)
#define BT_UART_MSG_FRAME2INBAND_POS		(5)
#define BT_UART_MSG_FRAME2INBAND_MSK		\
		(0x1 << BT_UART_MSG_FRAME2INBAND_POS)
#define BT_UART_MSG_FRAME2RESERVED_POS		(6)
#define BT_UART_MSG_FRAME2RESERVED_MSK		\
		(0x3 << BT_UART_MSG_FRAME2RESERVED_POS)

#define BT_UART_MSG_FRAME3SCOESCO_POS		(0)
#define BT_UART_MSG_FRAME3SCOESCO_MSK		\
		(0x1 << BT_UART_MSG_FRAME3SCOESCO_POS)
#define BT_UART_MSG_FRAME3SNIFF_POS		(1)
#define BT_UART_MSG_FRAME3SNIFF_MSK		\
		(0x1 << BT_UART_MSG_FRAME3SNIFF_POS)
#define BT_UART_MSG_FRAME3A2DP_POS		(2)
#define BT_UART_MSG_FRAME3A2DP_MSK		\
		(0x1 << BT_UART_MSG_FRAME3A2DP_POS)
#define BT_UART_MSG_FRAME3ACL_POS		(3)
#define BT_UART_MSG_FRAME3ACL_MSK		\
		(0x1 << BT_UART_MSG_FRAME3ACL_POS)
#define BT_UART_MSG_FRAME3MASTER_POS		(4)
#define BT_UART_MSG_FRAME3MASTER_MSK		\
		(0x1 << BT_UART_MSG_FRAME3MASTER_POS)
#define BT_UART_MSG_FRAME3OBEX_POS		(5)
#define BT_UART_MSG_FRAME3OBEX_MSK		\
		(0x1 << BT_UART_MSG_FRAME3OBEX_POS)
#define BT_UART_MSG_FRAME3RESERVED_POS		(6)
#define BT_UART_MSG_FRAME3RESERVED_MSK		\
		(0x3 << BT_UART_MSG_FRAME3RESERVED_POS)

#define BT_UART_MSG_FRAME4IDLEDURATION_POS	(0)
#define BT_UART_MSG_FRAME4IDLEDURATION_MSK	\
		(0x3F << BT_UART_MSG_FRAME4IDLEDURATION_POS)
#define BT_UART_MSG_FRAME4RESERVED_POS		(6)
#define BT_UART_MSG_FRAME4RESERVED_MSK		\
		(0x3 << BT_UART_MSG_FRAME4RESERVED_POS)

#define BT_UART_MSG_FRAME5TXACTIVITY_POS	(0)
#define BT_UART_MSG_FRAME5TXACTIVITY_MSK	\
		(0x3 << BT_UART_MSG_FRAME5TXACTIVITY_POS)
#define BT_UART_MSG_FRAME5RXACTIVITY_POS	(2)
#define BT_UART_MSG_FRAME5RXACTIVITY_MSK	\
		(0x3 << BT_UART_MSG_FRAME5RXACTIVITY_POS)
#define BT_UART_MSG_FRAME5ESCORETRANSMIT_POS	(4)
#define BT_UART_MSG_FRAME5ESCORETRANSMIT_MSK	\
		(0x3 << BT_UART_MSG_FRAME5ESCORETRANSMIT_POS)
#define BT_UART_MSG_FRAME5RESERVED_POS		(6)
#define BT_UART_MSG_FRAME5RESERVED_MSK		\
		(0x3 << BT_UART_MSG_FRAME5RESERVED_POS)

#define BT_UART_MSG_FRAME6SNIFFINTERVAL_POS	(0)
#define BT_UART_MSG_FRAME6SNIFFINTERVAL_MSK	\
		(0x1F << BT_UART_MSG_FRAME6SNIFFINTERVAL_POS)
#define BT_UART_MSG_FRAME6DISCOVERABLE_POS	(5)
#define BT_UART_MSG_FRAME6DISCOVERABLE_MSK	\
		(0x1 << BT_UART_MSG_FRAME6DISCOVERABLE_POS)
#define BT_UART_MSG_FRAME6RESERVED_POS		(6)
#define BT_UART_MSG_FRAME6RESERVED_MSK		\
		(0x3 << BT_UART_MSG_FRAME6RESERVED_POS)

#define BT_UART_MSG_FRAME7SNIFFACTIVITY_POS	(0)
#define BT_UART_MSG_FRAME7SNIFFACTIVITY_MSK	\
		(0x7 << BT_UART_MSG_FRAME7SNIFFACTIVITY_POS)
#define BT_UART_MSG_FRAME7PAGE_POS		(3)
#define BT_UART_MSG_FRAME7PAGE_MSK		\
		(0x1 << BT_UART_MSG_FRAME7PAGE_POS)
#define BT_UART_MSG_FRAME7INQUIRY_POS		(4)
#define BT_UART_MSG_FRAME7INQUIRY_MSK		\
		(0x1 << BT_UART_MSG_FRAME7INQUIRY_POS)
#define BT_UART_MSG_FRAME7CONNECTABLE_POS	(5)
#define BT_UART_MSG_FRAME7CONNECTABLE_MSK	\
		(0x1 << BT_UART_MSG_FRAME7CONNECTABLE_POS)
#define BT_UART_MSG_FRAME7RESERVED_POS		(6)
#define BT_UART_MSG_FRAME7RESERVED_MSK		\
		(0x3 << BT_UART_MSG_FRAME7RESERVED_POS)

/* BT Session Activity 2 UART message (BT -> WiFi) */
#define BT_UART_MSG_2_FRAME1RESERVED1_POS	(5)
#define BT_UART_MSG_2_FRAME1RESERVED1_MSK	\
		(0x1<<BT_UART_MSG_2_FRAME1RESERVED1_POS)
#define BT_UART_MSG_2_FRAME1RESERVED2_POS	(6)
#define BT_UART_MSG_2_FRAME1RESERVED2_MSK	\
		(0x3<<BT_UART_MSG_2_FRAME1RESERVED2_POS)

#define BT_UART_MSG_2_FRAME2AGGTRAFFICLOAD_POS	(0)
#define BT_UART_MSG_2_FRAME2AGGTRAFFICLOAD_MSK	\
		(0x3F<<BT_UART_MSG_2_FRAME2AGGTRAFFICLOAD_POS)
#define BT_UART_MSG_2_FRAME2RESERVED_POS	(6)
#define BT_UART_MSG_2_FRAME2RESERVED_MSK	\
		(0x3<<BT_UART_MSG_2_FRAME2RESERVED_POS)

#define BT_UART_MSG_2_FRAME3BRLASTTXPOWER_POS	(0)
#define BT_UART_MSG_2_FRAME3BRLASTTXPOWER_MSK	\
		(0xF<<BT_UART_MSG_2_FRAME3BRLASTTXPOWER_POS)
#define BT_UART_MSG_2_FRAME3INQPAGESRMODE_POS	(4)
#define BT_UART_MSG_2_FRAME3INQPAGESRMODE_MSK	\
		(0x1<<BT_UART_MSG_2_FRAME3INQPAGESRMODE_POS)
#define BT_UART_MSG_2_FRAME3LEMASTER_POS	(5)
#define BT_UART_MSG_2_FRAME3LEMASTER_MSK	\
		(0x1<<BT_UART_MSG_2_FRAME3LEMASTER_POS)
#define BT_UART_MSG_2_FRAME3RESERVED_POS	(6)
#define BT_UART_MSG_2_FRAME3RESERVED_MSK	\
		(0x3<<BT_UART_MSG_2_FRAME3RESERVED_POS)

#define BT_UART_MSG_2_FRAME4LELASTTXPOWER_POS	(0)
#define BT_UART_MSG_2_FRAME4LELASTTXPOWER_MSK	\
		(0xF<<BT_UART_MSG_2_FRAME4LELASTTXPOWER_POS)
#define BT_UART_MSG_2_FRAME4NUMLECONN_POS	(4)
#define BT_UART_MSG_2_FRAME4NUMLECONN_MSK	\
		(0x3<<BT_UART_MSG_2_FRAME4NUMLECONN_POS)
#define BT_UART_MSG_2_FRAME4RESERVED_POS	(6)
#define BT_UART_MSG_2_FRAME4RESERVED_MSK	\
		(0x3<<BT_UART_MSG_2_FRAME4RESERVED_POS)

#define BT_UART_MSG_2_FRAME5BTMINRSSI_POS	(0)
#define BT_UART_MSG_2_FRAME5BTMINRSSI_MSK	\
		(0xF<<BT_UART_MSG_2_FRAME5BTMINRSSI_POS)
#define BT_UART_MSG_2_FRAME5LESCANINITMODE_POS	(4)
#define BT_UART_MSG_2_FRAME5LESCANINITMODE_MSK	\
		(0x1<<BT_UART_MSG_2_FRAME5LESCANINITMODE_POS)
#define BT_UART_MSG_2_FRAME5LEADVERMODE_POS	(5)
#define BT_UART_MSG_2_FRAME5LEADVERMODE_MSK	\
		(0x1<<BT_UART_MSG_2_FRAME5LEADVERMODE_POS)
#define BT_UART_MSG_2_FRAME5RESERVED_POS	(6)
#define BT_UART_MSG_2_FRAME5RESERVED_MSK	\
		(0x3<<BT_UART_MSG_2_FRAME5RESERVED_POS)

#define BT_UART_MSG_2_FRAME6LECONNINTERVAL_POS	(0)
#define BT_UART_MSG_2_FRAME6LECONNINTERVAL_MSK	\
		(0x1F<<BT_UART_MSG_2_FRAME6LECONNINTERVAL_POS)
#define BT_UART_MSG_2_FRAME6RFU_POS		(5)
#define BT_UART_MSG_2_FRAME6RFU_MSK		\
		(0x1<<BT_UART_MSG_2_FRAME6RFU_POS)
#define BT_UART_MSG_2_FRAME6RESERVED_POS	(6)
#define BT_UART_MSG_2_FRAME6RESERVED_MSK	\
		(0x3<<BT_UART_MSG_2_FRAME6RESERVED_POS)

#define BT_UART_MSG_2_FRAME7LECONNSLAVELAT_POS	(0)
#define BT_UART_MSG_2_FRAME7LECONNSLAVELAT_MSK	\
		(0x7<<BT_UART_MSG_2_FRAME7LECONNSLAVELAT_POS)
#define BT_UART_MSG_2_FRAME7LEPROFILE1_POS	(3)
#define BT_UART_MSG_2_FRAME7LEPROFILE1_MSK	\
		(0x1<<BT_UART_MSG_2_FRAME7LEPROFILE1_POS)
#define BT_UART_MSG_2_FRAME7LEPROFILE2_POS	(4)
#define BT_UART_MSG_2_FRAME7LEPROFILE2_MSK	\
		(0x1<<BT_UART_MSG_2_FRAME7LEPROFILE2_POS)
#define BT_UART_MSG_2_FRAME7LEPROFILEOTHER_POS	(5)
#define BT_UART_MSG_2_FRAME7LEPROFILEOTHER_MSK	\
		(0x1<<BT_UART_MSG_2_FRAME7LEPROFILEOTHER_POS)
#define BT_UART_MSG_2_FRAME7RESERVED_POS	(6)
#define BT_UART_MSG_2_FRAME7RESERVED_MSK	\
		(0x3<<BT_UART_MSG_2_FRAME7RESERVED_POS)


#define BT_ENABLE_REDUCED_TXPOWER_THRESHOLD	(-62)
#define BT_DISABLE_REDUCED_TXPOWER_THRESHOLD	(-65)

struct iwl_bt_uart_msg {
	u8 header;
	u8 frame1;
	u8 frame2;
	u8 frame3;
	u8 frame4;
	u8 frame5;
	u8 frame6;
	u8 frame7;
} __attribute__((packed));

struct iwl_bt_coex_profile_notif {
	struct iwl_bt_uart_msg last_bt_uart_msg;
	u8 bt_status; /* 0 - off, 1 - on */
	u8 bt_traffic_load; /* 0 .. 3? */
	u8 bt_ci_compliance; /* 0 - not complied, 1 - complied */
	u8 reserved;
} __attribute__((packed));

#define IWL_BT_COEX_PRIO_TBL_SHARED_ANTENNA_POS	0
#define IWL_BT_COEX_PRIO_TBL_SHARED_ANTENNA_MSK	0x1
#define IWL_BT_COEX_PRIO_TBL_PRIO_POS		1
#define IWL_BT_COEX_PRIO_TBL_PRIO_MASK		0x0e
#define IWL_BT_COEX_PRIO_TBL_RESERVED_POS	4
#define IWL_BT_COEX_PRIO_TBL_RESERVED_MASK	0xf0
#define IWL_BT_COEX_PRIO_TBL_PRIO_SHIFT		1

/*
 * BT Coexistence Priority table
 * REPLY_BT_COEX_PRIO_TABLE = 0xcc
 */
enum bt_coex_prio_table_events {
	BT_COEX_PRIO_TBL_EVT_INIT_CALIB1 = 0,
	BT_COEX_PRIO_TBL_EVT_INIT_CALIB2 = 1,
	BT_COEX_PRIO_TBL_EVT_PERIODIC_CALIB_LOW1 = 2,
	BT_COEX_PRIO_TBL_EVT_PERIODIC_CALIB_LOW2 = 3, /* DC calib */
	BT_COEX_PRIO_TBL_EVT_PERIODIC_CALIB_HIGH1 = 4,
	BT_COEX_PRIO_TBL_EVT_PERIODIC_CALIB_HIGH2 = 5,
	BT_COEX_PRIO_TBL_EVT_DTIM = 6,
	BT_COEX_PRIO_TBL_EVT_SCAN52 = 7,
	BT_COEX_PRIO_TBL_EVT_SCAN24 = 8,
	BT_COEX_PRIO_TBL_EVT_RESERVED0 = 9,
	BT_COEX_PRIO_TBL_EVT_RESERVED1 = 10,
	BT_COEX_PRIO_TBL_EVT_RESERVED2 = 11,
	BT_COEX_PRIO_TBL_EVT_RESERVED3 = 12,
	BT_COEX_PRIO_TBL_EVT_RESERVED4 = 13,
	BT_COEX_PRIO_TBL_EVT_RESERVED5 = 14,
	BT_COEX_PRIO_TBL_EVT_RESERVED6 = 15,
	/* BT_COEX_PRIO_TBL_EVT_MAX should always be last */
	BT_COEX_PRIO_TBL_EVT_MAX,
};

enum bt_coex_prio_table_priorities {
	BT_COEX_PRIO_TBL_DISABLED = 0,
	BT_COEX_PRIO_TBL_PRIO_LOW = 1,
	BT_COEX_PRIO_TBL_PRIO_HIGH = 2,
	BT_COEX_PRIO_TBL_PRIO_BYPASS = 3,
	BT_COEX_PRIO_TBL_PRIO_COEX_OFF = 4,
	BT_COEX_PRIO_TBL_PRIO_COEX_ON = 5,
	BT_COEX_PRIO_TBL_PRIO_RSRVD1 = 6,
	BT_COEX_PRIO_TBL_PRIO_RSRVD2 = 7,
	BT_COEX_PRIO_TBL_MAX,
};

struct iwl_bt_coex_prio_table_cmd {
	u8 prio_tbl[BT_COEX_PRIO_TBL_EVT_MAX];
} __attribute__((packed));

#define IWL_BT_COEX_ENV_CLOSE	0
#define IWL_BT_COEX_ENV_OPEN	1
/*
 * BT Protection Envelope
 * REPLY_BT_COEX_PROT_ENV = 0xcd
 */
struct iwl_bt_coex_prot_env_cmd {
	u8 action; /* 0 = closed, 1 = open */
	u8 type; /* 0 .. 15 */
	u8 reserved[2];
} __attribute__((packed));

/*
 * REPLY_D3_CONFIG
 */
enum iwlagn_d3_wakeup_filters {
	IWLAGN_D3_WAKEUP_RFKILL		= BIT(0),
	IWLAGN_D3_WAKEUP_SYSASSERT	= BIT(1),
};

struct iwlagn_d3_config_cmd {
	__le32 min_sleep_time;
	__le32 wakeup_flags;
} __packed;

/*
 * REPLY_WOWLAN_PATTERNS
 */
#define IWLAGN_WOWLAN_MIN_PATTERN_LEN	16
#define IWLAGN_WOWLAN_MAX_PATTERN_LEN	128

struct iwlagn_wowlan_pattern {
	u8 mask[IWLAGN_WOWLAN_MAX_PATTERN_LEN / 8];
	u8 pattern[IWLAGN_WOWLAN_MAX_PATTERN_LEN];
	u8 mask_size;
	u8 pattern_size;
	__le16 reserved;
} __packed;

#define IWLAGN_WOWLAN_MAX_PATTERNS	20

struct iwlagn_wowlan_patterns_cmd {
	__le32 n_patterns;
	struct iwlagn_wowlan_pattern patterns[];
} __packed;

/*
 * REPLY_WOWLAN_WAKEUP_FILTER
 */
enum iwlagn_wowlan_wakeup_filters {
	IWLAGN_WOWLAN_WAKEUP_MAGIC_PACKET	= BIT(0),
	IWLAGN_WOWLAN_WAKEUP_PATTERN_MATCH	= BIT(1),
	IWLAGN_WOWLAN_WAKEUP_BEACON_MISS	= BIT(2),
	IWLAGN_WOWLAN_WAKEUP_LINK_CHANGE	= BIT(3),
	IWLAGN_WOWLAN_WAKEUP_GTK_REKEY_FAIL	= BIT(4),
	IWLAGN_WOWLAN_WAKEUP_EAP_IDENT_REQ	= BIT(5),
	IWLAGN_WOWLAN_WAKEUP_4WAY_HANDSHAKE	= BIT(6),
	IWLAGN_WOWLAN_WAKEUP_ALWAYS		= BIT(7),
	IWLAGN_WOWLAN_WAKEUP_ENABLE_NET_DETECT	= BIT(8),
};

struct iwlagn_wowlan_wakeup_filter_cmd {
	__le32 enabled;
	__le16 non_qos_seq;
	__le16 reserved;
	__le16 qos_seq[8];
};

/*
 * REPLY_WOWLAN_TSC_RSC_PARAMS
 */
#define IWLAGN_NUM_RSC	16

struct tkip_sc {
	__le16 iv16;
	__le16 pad;
	__le32 iv32;
} __packed;

struct iwlagn_tkip_rsc_tsc {
	struct tkip_sc unicast_rsc[IWLAGN_NUM_RSC];
	struct tkip_sc multicast_rsc[IWLAGN_NUM_RSC];
	struct tkip_sc tsc;
} __packed;

struct aes_sc {
	__le64 pn;
} __packed;

struct iwlagn_aes_rsc_tsc {
	struct aes_sc unicast_rsc[IWLAGN_NUM_RSC];
	struct aes_sc multicast_rsc[IWLAGN_NUM_RSC];
	struct aes_sc tsc;
} __packed;

union iwlagn_all_tsc_rsc {
	struct iwlagn_tkip_rsc_tsc tkip;
	struct iwlagn_aes_rsc_tsc aes;
};

struct iwlagn_wowlan_rsc_tsc_params_cmd {
	union iwlagn_all_tsc_rsc all_tsc_rsc;
} __packed;

/*
 * REPLY_WOWLAN_TKIP_PARAMS
 */
#define IWLAGN_MIC_KEY_SIZE	8
#define IWLAGN_P1K_SIZE		5
struct iwlagn_mic_keys {
	u8 tx[IWLAGN_MIC_KEY_SIZE];
	u8 rx_unicast[IWLAGN_MIC_KEY_SIZE];
	u8 rx_mcast[IWLAGN_MIC_KEY_SIZE];
} __packed;

struct iwlagn_p1k_cache {
	__le16 p1k[IWLAGN_P1K_SIZE];
} __packed;

#define IWLAGN_NUM_RX_P1K_CACHE	2

struct iwlagn_wowlan_tkip_params_cmd {
	struct iwlagn_mic_keys mic_keys;
	struct iwlagn_p1k_cache tx;
	struct iwlagn_p1k_cache rx_uni[IWLAGN_NUM_RX_P1K_CACHE];
	struct iwlagn_p1k_cache rx_multi[IWLAGN_NUM_RX_P1K_CACHE];
} __packed;

/*
 * REPLY_WOWLAN_KEK_KCK_MATERIAL
 */

#define IWLAGN_KCK_MAX_SIZE	32
#define IWLAGN_KEK_MAX_SIZE	32

struct iwlagn_wowlan_kek_kck_material_cmd {
	u8	kck[IWLAGN_KCK_MAX_SIZE];
	u8	kek[IWLAGN_KEK_MAX_SIZE];
	__le16	kck_len;
	__le16	kek_len;
	__le64	replay_ctr;
} __packed;

/*
 * REPLY_WIPAN_PARAMS = 0xb2 (Commands and Notification)
 */

/*
 * Minimum slot time in TU
 */
#define IWL_MIN_SLOT_TIME	20

/**
 * struct iwl_wipan_slot
 * @width: Time in TU
 * @type:
 *   0 - BSS
 *   1 - PAN
 */
struct iwl_wipan_slot {
	__le16 width;
	u8 type;
	u8 reserved;
} __packed;

#define IWL_WIPAN_PARAMS_FLG_LEAVE_CHANNEL_CTS		BIT(1)	/* reserved */
#define IWL_WIPAN_PARAMS_FLG_LEAVE_CHANNEL_QUIET	BIT(2)	/* reserved */
#define IWL_WIPAN_PARAMS_FLG_SLOTTED_MODE		BIT(3)	/* reserved */
#define IWL_WIPAN_PARAMS_FLG_FILTER_BEACON_NOTIF	BIT(4)
#define IWL_WIPAN_PARAMS_FLG_FULL_SLOTTED_MODE		BIT(5)

/**
 * struct iwl_wipan_params_cmd
 * @flags:
 *   bit0: reserved
 *   bit1: CP leave channel with CTS
 *   bit2: CP leave channel qith Quiet
 *   bit3: slotted mode
 *     1 - work in slotted mode
 *     0 - work in non slotted mode
 *   bit4: filter beacon notification
 *   bit5: full tx slotted mode. if this flag is set,
 *         uCode will perform leaving channel methods in context switch
 *         also when working in same channel mode
 * @num_slots: 1 - 10
 */
struct iwl_wipan_params_cmd {
	__le16 flags;
	u8 reserved;
	u8 num_slots;
	struct iwl_wipan_slot slots[10];
} __packed;

/*
 * REPLY_WIPAN_P2P_CHANNEL_SWITCH = 0xb9
 *
 * TODO: Figure out what this is used for,
 *	 it can only switch between 2.4 GHz
 *	 channels!!
 */

struct iwl_wipan_p2p_channel_switch_cmd {
	__le16 channel;
	__le16 reserved;
};

/*
 * REPLY_WIPAN_NOA_NOTIFICATION = 0xbc
 *
 * This is used by the device to notify us of the
 * NoA schedule it determined so we can forward it
 * to userspace for inclusion in probe responses.
 *
 * In beacons, the NoA schedule is simply appended
 * to the frame we give the device.
 */

struct iwl_wipan_noa_descriptor {
	u8 count;
	__le32 duration;
	__le32 interval;
	__le32 starttime;
} __packed;

struct iwl_wipan_noa_attribute {
	u8 id;
	__le16 length;
	u8 index;
	u8 ct_window;
	struct iwl_wipan_noa_descriptor descr0, descr1;
	u8 reserved;
} __packed;

struct iwl_wipan_noa_notification {
	u32 noa_active;
	struct iwl_wipan_noa_attribute noa_attribute;
} __packed;

#endif				/* __iwl_commands_h__ */<|MERGE_RESOLUTION|>--- conflicted
+++ resolved
@@ -1910,11 +1910,8 @@
 					IWLAGN_BT_VALID_REDUCED_TX_PWR | \
 					IWLAGN_BT_VALID_3W_LUT)
 
-<<<<<<< HEAD
-=======
 #define IWLAGN_BT_REDUCED_TX_PWR	BIT(0)
 
->>>>>>> 05f8f252
 #define IWLAGN_BT_DECISION_LUT_SIZE	12
 
 struct iwl_basic_bt_cmd {
@@ -1928,13 +1925,10 @@
 	u8 bt3_timer_t2_value;
 	__le16 bt4_reaction_time; /* unused */
 	__le32 bt3_lookup_table[IWLAGN_BT_DECISION_LUT_SIZE];
-<<<<<<< HEAD
-=======
 	/*
 	 * bit 0: use reduced tx power for control frame
 	 * bit 1 - 7: reserved
 	 */
->>>>>>> 05f8f252
 	u8 reduce_txpower;
 	u8 reserved;
 	__le16 valid;
