/*
 * Marvell Wireless LAN device driver: USB specific handling
 *
 * Copyright (C) 2012, Marvell International Ltd.
 *
 * This software file (the "File") is distributed by Marvell International
 * Ltd. under the terms of the GNU General Public License Version 2, June 1991
 * (the "License").  You may use, redistribute and/or modify this File in
 * accordance with the terms and conditions of the License, a copy of which
 * is available by writing to the Free Software Foundation, Inc.,
 * 51 Franklin Street, Fifth Floor, Boston, MA 02110-1301 USA or on the
 * worldwide web at http://www.gnu.org/licenses/old-licenses/gpl-2.0.txt.
 *
 * THE FILE IS DISTRIBUTED AS-IS, WITHOUT WARRANTY OF ANY KIND, AND THE
 * IMPLIED WARRANTIES OF MERCHANTABILITY OR FITNESS FOR A PARTICULAR PURPOSE
 * ARE EXPRESSLY DISCLAIMED.  The License provides additional details about
 * this warranty disclaimer.
 */

#include "main.h"
#include "usb.h"

#define USB_VERSION	"1.0"

static const char usbdriver_name[] = "usb8797";

static struct mwifiex_if_ops usb_ops;
static struct semaphore add_remove_card_sem;
static struct usb_card_rec *usb_card;

static struct usb_device_id mwifiex_usb_table[] = {
	{USB_DEVICE(USB8797_VID, USB8797_PID_1)},
	{USB_DEVICE_AND_INTERFACE_INFO(USB8797_VID, USB8797_PID_2,
				       USB_CLASS_VENDOR_SPEC,
				       USB_SUBCLASS_VENDOR_SPEC, 0xff)},
	{ }	/* Terminating entry */
};

MODULE_DEVICE_TABLE(usb, mwifiex_usb_table);

static int mwifiex_usb_submit_rx_urb(struct urb_context *ctx, int size);

/* This function handles received packet. Necessary action is taken based on
 * cmd/event/data.
 */
static int mwifiex_usb_recv(struct mwifiex_adapter *adapter,
			    struct sk_buff *skb, u8 ep)
{
	struct device *dev = adapter->dev;
	u32 recv_type;
	__le32 tmp;
	int ret;

	if (adapter->hs_activated)
		mwifiex_process_hs_config(adapter);

	if (skb->len < INTF_HEADER_LEN) {
		dev_err(dev, "%s: invalid skb->len\n", __func__);
		return -1;
	}

	switch (ep) {
	case MWIFIEX_USB_EP_CMD_EVENT:
		dev_dbg(dev, "%s: EP_CMD_EVENT\n", __func__);
		skb_copy_from_linear_data(skb, &tmp, INTF_HEADER_LEN);
		recv_type = le32_to_cpu(tmp);
		skb_pull(skb, INTF_HEADER_LEN);

		switch (recv_type) {
		case MWIFIEX_USB_TYPE_CMD:
			if (skb->len > MWIFIEX_SIZE_OF_CMD_BUFFER) {
				dev_err(dev, "CMD: skb->len too large\n");
				ret = -1;
				goto exit_restore_skb;
			} else if (!adapter->curr_cmd) {
				dev_dbg(dev, "CMD: no curr_cmd\n");
				if (adapter->ps_state == PS_STATE_SLEEP_CFM) {
					mwifiex_process_sleep_confirm_resp(
							adapter, skb->data,
							skb->len);
					ret = 0;
					goto exit_restore_skb;
				}
				ret = -1;
				goto exit_restore_skb;
			}

			adapter->curr_cmd->resp_skb = skb;
			adapter->cmd_resp_received = true;
			break;
		case MWIFIEX_USB_TYPE_EVENT:
			if (skb->len < sizeof(u32)) {
				dev_err(dev, "EVENT: skb->len too small\n");
				ret = -1;
				goto exit_restore_skb;
			}
			skb_copy_from_linear_data(skb, &tmp, sizeof(u32));
			adapter->event_cause = le32_to_cpu(tmp);
			dev_dbg(dev, "event_cause %#x\n", adapter->event_cause);

			if (skb->len > MAX_EVENT_SIZE) {
				dev_err(dev, "EVENT: event body too large\n");
				ret = -1;
				goto exit_restore_skb;
			}

			memcpy(adapter->event_body, skb->data +
			       MWIFIEX_EVENT_HEADER_LEN, skb->len);

			adapter->event_received = true;
			adapter->event_skb = skb;
			break;
		default:
			dev_err(dev, "unknown recv_type %#x\n", recv_type);
			return -1;
		}
		break;
	case MWIFIEX_USB_EP_DATA:
		dev_dbg(dev, "%s: EP_DATA\n", __func__);
		if (skb->len > MWIFIEX_RX_DATA_BUF_SIZE) {
			dev_err(dev, "DATA: skb->len too large\n");
			return -1;
		}
		skb_queue_tail(&adapter->usb_rx_data_q, skb);
		adapter->data_received = true;
		break;
	default:
		dev_err(dev, "%s: unknown endport %#x\n", __func__, ep);
		return -1;
	}

	return -EINPROGRESS;

exit_restore_skb:
	/* The buffer will be reused for further cmds/events */
	skb_push(skb, INTF_HEADER_LEN);

	return ret;
}

static void mwifiex_usb_rx_complete(struct urb *urb)
{
	struct urb_context *context = (struct urb_context *)urb->context;
	struct mwifiex_adapter *adapter = context->adapter;
	struct sk_buff *skb = context->skb;
	struct usb_card_rec *card;
	int recv_length = urb->actual_length;
	int size, status;

	if (!adapter || !adapter->card) {
		pr_err("mwifiex adapter or card structure is not valid\n");
		return;
	}

	card = (struct usb_card_rec *)adapter->card;
	if (card->rx_cmd_ep == context->ep)
		atomic_dec(&card->rx_cmd_urb_pending);
	else
		atomic_dec(&card->rx_data_urb_pending);

	if (recv_length) {
		if (urb->status || (adapter->surprise_removed)) {
			dev_err(adapter->dev,
				"URB status is failed: %d\n", urb->status);
			/* Do not free skb in case of command ep */
			if (card->rx_cmd_ep != context->ep)
				dev_kfree_skb_any(skb);
			goto setup_for_next;
		}
		if (skb->len > recv_length)
			skb_trim(skb, recv_length);
		else
			skb_put(skb, recv_length - skb->len);

		atomic_inc(&adapter->rx_pending);
		status = mwifiex_usb_recv(adapter, skb, context->ep);

		dev_dbg(adapter->dev, "info: recv_length=%d, status=%d\n",
			recv_length, status);
		if (status == -EINPROGRESS) {
			queue_work(adapter->workqueue, &adapter->main_work);

			/* urb for data_ep is re-submitted now;
			 * urb for cmd_ep will be re-submitted in callback
			 * mwifiex_usb_recv_complete
			 */
			if (card->rx_cmd_ep == context->ep)
				return;
		} else {
			atomic_dec(&adapter->rx_pending);
			if (status == -1)
				dev_err(adapter->dev,
					"received data processing failed!\n");

			/* Do not free skb in case of command ep */
			if (card->rx_cmd_ep != context->ep)
				dev_kfree_skb_any(skb);
		}
	} else if (urb->status) {
		if (!adapter->is_suspended) {
			dev_warn(adapter->dev,
				 "Card is removed: %d\n", urb->status);
			adapter->surprise_removed = true;
		}
		dev_kfree_skb_any(skb);
		return;
	} else {
		/* Do not free skb in case of command ep */
		if (card->rx_cmd_ep != context->ep)
			dev_kfree_skb_any(skb);

		/* fall through setup_for_next */
	}

setup_for_next:
	if (card->rx_cmd_ep == context->ep)
		size = MWIFIEX_RX_CMD_BUF_SIZE;
	else
		size = MWIFIEX_RX_DATA_BUF_SIZE;

	mwifiex_usb_submit_rx_urb(context, size);

	return;
}

static void mwifiex_usb_tx_complete(struct urb *urb)
{
	struct urb_context *context = (struct urb_context *)(urb->context);
	struct mwifiex_adapter *adapter = context->adapter;
	struct usb_card_rec *card = adapter->card;

	dev_dbg(adapter->dev, "%s: status: %d\n", __func__, urb->status);

	if (context->ep == card->tx_cmd_ep) {
		dev_dbg(adapter->dev, "%s: CMD\n", __func__);
		atomic_dec(&card->tx_cmd_urb_pending);
		adapter->cmd_sent = false;
	} else {
		dev_dbg(adapter->dev, "%s: DATA\n", __func__);
		atomic_dec(&card->tx_data_urb_pending);
		mwifiex_write_data_complete(adapter, context->skb, 0,
					    urb->status ? -1 : 0);
	}

	queue_work(adapter->workqueue, &adapter->main_work);

	return;
}

static int mwifiex_usb_submit_rx_urb(struct urb_context *ctx, int size)
{
	struct mwifiex_adapter *adapter = ctx->adapter;
	struct usb_card_rec *card = (struct usb_card_rec *)adapter->card;

	if (card->rx_cmd_ep != ctx->ep) {
		ctx->skb = dev_alloc_skb(size);
		if (!ctx->skb) {
			dev_err(adapter->dev,
				"%s: dev_alloc_skb failed\n", __func__);
			return -ENOMEM;
		}
	}

	usb_fill_bulk_urb(ctx->urb, card->udev,
			  usb_rcvbulkpipe(card->udev, ctx->ep), ctx->skb->data,
			  size, mwifiex_usb_rx_complete, (void *)ctx);

	if (card->rx_cmd_ep == ctx->ep)
		atomic_inc(&card->rx_cmd_urb_pending);
	else
		atomic_inc(&card->rx_data_urb_pending);

	if (usb_submit_urb(ctx->urb, GFP_ATOMIC)) {
		dev_err(adapter->dev, "usb_submit_urb failed\n");
		dev_kfree_skb_any(ctx->skb);
		ctx->skb = NULL;

		if (card->rx_cmd_ep == ctx->ep)
			atomic_dec(&card->rx_cmd_urb_pending);
		else
			atomic_dec(&card->rx_data_urb_pending);

		return -1;
	}

	return 0;
}

static void mwifiex_usb_free(struct usb_card_rec *card)
{
	int i;

	if (atomic_read(&card->rx_cmd_urb_pending) && card->rx_cmd.urb)
		usb_kill_urb(card->rx_cmd.urb);

	usb_free_urb(card->rx_cmd.urb);
	card->rx_cmd.urb = NULL;

	if (atomic_read(&card->rx_data_urb_pending))
		for (i = 0; i < MWIFIEX_RX_DATA_URB; i++)
			if (card->rx_data_list[i].urb)
				usb_kill_urb(card->rx_data_list[i].urb);

	for (i = 0; i < MWIFIEX_RX_DATA_URB; i++) {
		usb_free_urb(card->rx_data_list[i].urb);
		card->rx_data_list[i].urb = NULL;
	}

	for (i = 0; i < MWIFIEX_TX_DATA_URB; i++) {
		usb_free_urb(card->tx_data_list[i].urb);
		card->tx_data_list[i].urb = NULL;
	}

	usb_free_urb(card->tx_cmd.urb);
	card->tx_cmd.urb = NULL;

	return;
}

/* This function probes an mwifiex device and registers it. It allocates
 * the card structure, initiates the device registration and initialization
 * procedure by adding a logical interface.
 */
static int mwifiex_usb_probe(struct usb_interface *intf,
			     const struct usb_device_id *id)
{
	struct usb_device *udev = interface_to_usbdev(intf);
	struct usb_host_interface *iface_desc = intf->cur_altsetting;
	struct usb_endpoint_descriptor *epd;
	int ret, i;
	struct usb_card_rec *card;
	u16 id_vendor, id_product, bcd_device, bcd_usb;

	card = kzalloc(sizeof(struct usb_card_rec), GFP_KERNEL);
	if (!card)
		return -ENOMEM;

	id_vendor = le16_to_cpu(udev->descriptor.idVendor);
	id_product = le16_to_cpu(udev->descriptor.idProduct);
	bcd_device = le16_to_cpu(udev->descriptor.bcdDevice);
	bcd_usb = le16_to_cpu(udev->descriptor.bcdUSB);
	pr_debug("info: VID/PID = %X/%X, Boot2 version = %X\n",
		 id_vendor, id_product, bcd_device);

	/* PID_1 is used for firmware downloading only */
	if (id_product == USB8797_PID_1)
		card->usb_boot_state = USB8797_FW_DNLD;
	else
		card->usb_boot_state = USB8797_FW_READY;

	card->udev = udev;
	card->intf = intf;
	usb_card = card;

	pr_debug("info: bcdUSB=%#x Device Class=%#x SubClass=%#x Protocol=%#x\n",
		 udev->descriptor.bcdUSB, udev->descriptor.bDeviceClass,
		 udev->descriptor.bDeviceSubClass,
		 udev->descriptor.bDeviceProtocol);

	for (i = 0; i < iface_desc->desc.bNumEndpoints; ++i) {
		epd = &iface_desc->endpoint[i].desc;
		if (usb_endpoint_dir_in(epd) &&
		    usb_endpoint_num(epd) == MWIFIEX_USB_EP_CMD_EVENT &&
		    usb_endpoint_xfer_bulk(epd)) {
			pr_debug("info: bulk IN: max pkt size: %d, addr: %d\n",
				 le16_to_cpu(epd->wMaxPacketSize),
				 epd->bEndpointAddress);
			card->rx_cmd_ep = usb_endpoint_num(epd);
			atomic_set(&card->rx_cmd_urb_pending, 0);
		}
		if (usb_endpoint_dir_in(epd) &&
		    usb_endpoint_num(epd) == MWIFIEX_USB_EP_DATA &&
		    usb_endpoint_xfer_bulk(epd)) {
			pr_debug("info: bulk IN: max pkt size: %d, addr: %d\n",
				 le16_to_cpu(epd->wMaxPacketSize),
				 epd->bEndpointAddress);
			card->rx_data_ep = usb_endpoint_num(epd);
			atomic_set(&card->rx_data_urb_pending, 0);
		}
		if (usb_endpoint_dir_out(epd) &&
		    usb_endpoint_num(epd) == MWIFIEX_USB_EP_DATA &&
		    usb_endpoint_xfer_bulk(epd)) {
			pr_debug("info: bulk OUT: max pkt size: %d, addr: %d\n",
				 le16_to_cpu(epd->wMaxPacketSize),
				 epd->bEndpointAddress);
			card->tx_data_ep = usb_endpoint_num(epd);
			atomic_set(&card->tx_data_urb_pending, 0);
		}
		if (usb_endpoint_dir_out(epd) &&
		    usb_endpoint_num(epd) == MWIFIEX_USB_EP_CMD_EVENT &&
		    usb_endpoint_xfer_bulk(epd)) {
			pr_debug("info: bulk OUT: max pkt size: %d, addr: %d\n",
				 le16_to_cpu(epd->wMaxPacketSize),
				 epd->bEndpointAddress);
			card->tx_cmd_ep = usb_endpoint_num(epd);
			atomic_set(&card->tx_cmd_urb_pending, 0);
			card->bulk_out_maxpktsize =
					le16_to_cpu(epd->wMaxPacketSize);
		}
	}

	usb_set_intfdata(intf, card);

	ret = mwifiex_add_card(card, &add_remove_card_sem, &usb_ops,
			       MWIFIEX_USB);
	if (ret) {
		pr_err("%s: mwifiex_add_card failed: %d\n", __func__, ret);
		usb_reset_device(udev);
		kfree(card);
		return ret;
	}

	usb_get_dev(udev);

	return 0;
}

/* Kernel needs to suspend all functions separately. Therefore all
 * registered functions must have drivers with suspend and resume
 * methods. Failing that the kernel simply removes the whole card.
 *
 * If already not suspended, this function allocates and sends a
 * 'host sleep activate' request to the firmware and turns off the traffic.
 */
static int mwifiex_usb_suspend(struct usb_interface *intf, pm_message_t message)
{
	struct usb_card_rec *card = usb_get_intfdata(intf);
	struct mwifiex_adapter *adapter;
	int i;

	if (!card || !card->adapter) {
		pr_err("%s: card or card->adapter is NULL\n", __func__);
		return 0;
	}
	adapter = card->adapter;

	if (unlikely(adapter->is_suspended))
		dev_warn(adapter->dev, "Device already suspended\n");

	mwifiex_enable_hs(adapter);

	/* 'is_suspended' flag indicates device is suspended.
	 * It must be set here before the usb_kill_urb() calls. Reason
	 * is in the complete handlers, urb->status(= -ENOENT) and
	 * this flag is used in combination to distinguish between a
	 * 'suspended' state and a 'disconnect' one.
	 */
	adapter->is_suspended = true;

	if (atomic_read(&card->rx_cmd_urb_pending) && card->rx_cmd.urb)
		usb_kill_urb(card->rx_cmd.urb);

	if (atomic_read(&card->rx_data_urb_pending))
		for (i = 0; i < MWIFIEX_RX_DATA_URB; i++)
			if (card->rx_data_list[i].urb)
				usb_kill_urb(card->rx_data_list[i].urb);

	for (i = 0; i < MWIFIEX_TX_DATA_URB; i++)
		if (card->tx_data_list[i].urb)
			usb_kill_urb(card->tx_data_list[i].urb);

	if (card->tx_cmd.urb)
		usb_kill_urb(card->tx_cmd.urb);

	return 0;
}

/* Kernel needs to suspend all functions separately. Therefore all
 * registered functions must have drivers with suspend and resume
 * methods. Failing that the kernel simply removes the whole card.
 *
 * If already not resumed, this function turns on the traffic and
 * sends a 'host sleep cancel' request to the firmware.
 */
static int mwifiex_usb_resume(struct usb_interface *intf)
{
	struct usb_card_rec *card = usb_get_intfdata(intf);
	struct mwifiex_adapter *adapter;
	int i;

	if (!card || !card->adapter) {
		pr_err("%s: card or card->adapter is NULL\n", __func__);
		return 0;
	}
	adapter = card->adapter;

	if (unlikely(!adapter->is_suspended)) {
		dev_warn(adapter->dev, "Device already resumed\n");
		return 0;
	}

	/* Indicate device resumed. The netdev queue will be resumed only
	 * after the urbs have been re-submitted
	 */
	adapter->is_suspended = false;

	if (!atomic_read(&card->rx_data_urb_pending))
		for (i = 0; i < MWIFIEX_RX_DATA_URB; i++)
			mwifiex_usb_submit_rx_urb(&card->rx_data_list[i],
						  MWIFIEX_RX_DATA_BUF_SIZE);

	if (!atomic_read(&card->rx_cmd_urb_pending)) {
		card->rx_cmd.skb = dev_alloc_skb(MWIFIEX_RX_CMD_BUF_SIZE);
		if (card->rx_cmd.skb)
			mwifiex_usb_submit_rx_urb(&card->rx_cmd,
						  MWIFIEX_RX_CMD_BUF_SIZE);
	}

	/* Disable Host Sleep */
	if (adapter->hs_activated)
		mwifiex_cancel_hs(mwifiex_get_priv(adapter,
						   MWIFIEX_BSS_ROLE_ANY),
				  MWIFIEX_ASYNC_CMD);

#ifdef CONFIG_PM
	/* Resume handler may be called due to remote wakeup,
	 * force to exit suspend anyway
	 */
	usb_disable_autosuspend(card->udev);
#endif /* CONFIG_PM */

	return 0;
}

static void mwifiex_usb_disconnect(struct usb_interface *intf)
{
	struct usb_card_rec *card = usb_get_intfdata(intf);
<<<<<<< HEAD
	struct mwifiex_adapter *adapter;
=======
>>>>>>> d8ec26d7

	if (!card) {
		pr_err("%s: card is NULL\n", __func__);
		return;
	}

	mwifiex_usb_free(card);

<<<<<<< HEAD
	mwifiex_usb_free(card);

	dev_dbg(adapter->dev, "%s: removing card\n", __func__);
	mwifiex_remove_card(adapter, &add_remove_card_sem);
=======
	if (card->adapter) {
		struct mwifiex_adapter *adapter = card->adapter;

		if (!adapter->priv_num)
			return;

		dev_dbg(adapter->dev, "%s: removing card\n", __func__);
		mwifiex_remove_card(adapter, &add_remove_card_sem);
	}
>>>>>>> d8ec26d7

	usb_set_intfdata(intf, NULL);
	usb_put_dev(interface_to_usbdev(intf));
	kfree(card);
	usb_card = NULL;

	return;
}

static struct usb_driver mwifiex_usb_driver = {
	.name = usbdriver_name,
	.probe = mwifiex_usb_probe,
	.disconnect = mwifiex_usb_disconnect,
	.id_table = mwifiex_usb_table,
	.suspend = mwifiex_usb_suspend,
	.resume = mwifiex_usb_resume,
	.supports_autosuspend = 1,
};

static int mwifiex_usb_tx_init(struct mwifiex_adapter *adapter)
{
	struct usb_card_rec *card = (struct usb_card_rec *)adapter->card;
	int i;

	card->tx_cmd.adapter = adapter;
	card->tx_cmd.ep = card->tx_cmd_ep;

	card->tx_cmd.urb = usb_alloc_urb(0, GFP_KERNEL);
	if (!card->tx_cmd.urb) {
		dev_err(adapter->dev, "tx_cmd.urb allocation failed\n");
		return -ENOMEM;
	}

	card->tx_data_ix = 0;

	for (i = 0; i < MWIFIEX_TX_DATA_URB; i++) {
		card->tx_data_list[i].adapter = adapter;
		card->tx_data_list[i].ep = card->tx_data_ep;

		card->tx_data_list[i].urb = usb_alloc_urb(0, GFP_KERNEL);
		if (!card->tx_data_list[i].urb) {
			dev_err(adapter->dev,
				"tx_data_list[] urb allocation failed\n");
			return -ENOMEM;
		}
	}

	return 0;
}

static int mwifiex_usb_rx_init(struct mwifiex_adapter *adapter)
{
	struct usb_card_rec *card = (struct usb_card_rec *)adapter->card;
	int i;

	card->rx_cmd.adapter = adapter;
	card->rx_cmd.ep = card->rx_cmd_ep;

	card->rx_cmd.urb = usb_alloc_urb(0, GFP_KERNEL);
	if (!card->rx_cmd.urb) {
		dev_err(adapter->dev, "rx_cmd.urb allocation failed\n");
		return -ENOMEM;
	}

	card->rx_cmd.skb = dev_alloc_skb(MWIFIEX_RX_CMD_BUF_SIZE);
	if (!card->rx_cmd.skb) {
		dev_err(adapter->dev, "rx_cmd.skb allocation failed\n");
		return -ENOMEM;
	}

	if (mwifiex_usb_submit_rx_urb(&card->rx_cmd, MWIFIEX_RX_CMD_BUF_SIZE))
		return -1;

	for (i = 0; i < MWIFIEX_RX_DATA_URB; i++) {
		card->rx_data_list[i].adapter = adapter;
		card->rx_data_list[i].ep = card->rx_data_ep;

		card->rx_data_list[i].urb = usb_alloc_urb(0, GFP_KERNEL);
		if (!card->rx_data_list[i].urb) {
			dev_err(adapter->dev,
				"rx_data_list[] urb allocation failed\n");
			return -1;
		}
		if (mwifiex_usb_submit_rx_urb(&card->rx_data_list[i],
					      MWIFIEX_RX_DATA_BUF_SIZE))
			return -1;
	}

	return 0;
}

static int mwifiex_write_data_sync(struct mwifiex_adapter *adapter, u8 *pbuf,
				   u32 *len, u8 ep, u32 timeout)
{
	struct usb_card_rec *card = adapter->card;
	int actual_length, ret;

	if (!(*len % card->bulk_out_maxpktsize))
		(*len)++;

	/* Send the data block */
	ret = usb_bulk_msg(card->udev, usb_sndbulkpipe(card->udev, ep), pbuf,
			   *len, &actual_length, timeout);
	if (ret) {
		dev_err(adapter->dev, "usb_bulk_msg for tx failed: %d\n", ret);
		return ret;
	}

	*len = actual_length;

	return ret;
}

static int mwifiex_read_data_sync(struct mwifiex_adapter *adapter, u8 *pbuf,
				  u32 *len, u8 ep, u32 timeout)
{
	struct usb_card_rec *card = adapter->card;
	int actual_length, ret;

	/* Receive the data response */
	ret = usb_bulk_msg(card->udev, usb_rcvbulkpipe(card->udev, ep), pbuf,
			   *len, &actual_length, timeout);
	if (ret) {
		dev_err(adapter->dev, "usb_bulk_msg for rx failed: %d\n", ret);
		return ret;
	}

	*len = actual_length;

	return ret;
}

/* This function write a command/data packet to card. */
static int mwifiex_usb_host_to_card(struct mwifiex_adapter *adapter, u8 ep,
				    struct sk_buff *skb,
				    struct mwifiex_tx_param *tx_param)
{
	struct usb_card_rec *card = adapter->card;
	struct urb_context *context;
	u8 *data = (u8 *)skb->data;
	struct urb *tx_urb;

	if (adapter->is_suspended) {
		dev_err(adapter->dev,
			"%s: not allowed while suspended\n", __func__);
		return -1;
	}

	if (adapter->surprise_removed) {
		dev_err(adapter->dev, "%s: device removed\n", __func__);
		return -1;
	}

	if (ep == card->tx_data_ep &&
	    atomic_read(&card->tx_data_urb_pending) >= MWIFIEX_TX_DATA_URB) {
		return -EBUSY;
	}

	dev_dbg(adapter->dev, "%s: ep=%d\n", __func__, ep);

	if (ep == card->tx_cmd_ep) {
		context = &card->tx_cmd;
	} else {
		if (card->tx_data_ix >= MWIFIEX_TX_DATA_URB)
			card->tx_data_ix = 0;
		context = &card->tx_data_list[card->tx_data_ix++];
	}

	context->adapter = adapter;
	context->ep = ep;
	context->skb = skb;
	tx_urb = context->urb;

	usb_fill_bulk_urb(tx_urb, card->udev, usb_sndbulkpipe(card->udev, ep),
			  data, skb->len, mwifiex_usb_tx_complete,
			  (void *)context);

	tx_urb->transfer_flags |= URB_ZERO_PACKET;

	if (ep == card->tx_cmd_ep)
		atomic_inc(&card->tx_cmd_urb_pending);
	else
		atomic_inc(&card->tx_data_urb_pending);

	if (usb_submit_urb(tx_urb, GFP_ATOMIC)) {
		dev_err(adapter->dev, "%s: usb_submit_urb failed\n", __func__);
		if (ep == card->tx_cmd_ep) {
			atomic_dec(&card->tx_cmd_urb_pending);
		} else {
			atomic_dec(&card->tx_data_urb_pending);
			if (card->tx_data_ix)
				card->tx_data_ix--;
			else
				card->tx_data_ix = MWIFIEX_TX_DATA_URB;
		}

		return -1;
	} else {
		if (ep == card->tx_data_ep &&
		    atomic_read(&card->tx_data_urb_pending) ==
							MWIFIEX_TX_DATA_URB)
			return -ENOSR;
	}

	return -EINPROGRESS;
}

/* This function register usb device and initialize parameter. */
static int mwifiex_register_dev(struct mwifiex_adapter *adapter)
{
	struct usb_card_rec *card = (struct usb_card_rec *)adapter->card;

	card->adapter = adapter;
	adapter->dev = &card->udev->dev;
	strcpy(adapter->fw_name, USB8797_DEFAULT_FW_NAME);
	usb_card = card;

	return 0;
}

static void mwifiex_unregister_dev(struct mwifiex_adapter *adapter)
{
	struct usb_card_rec *card = (struct usb_card_rec *)adapter->card;

<<<<<<< HEAD
	usb_set_intfdata(card->intf, NULL);
=======
	card->adapter = NULL;
>>>>>>> d8ec26d7
}

static int mwifiex_prog_fw_w_helper(struct mwifiex_adapter *adapter,
				    struct mwifiex_fw_image *fw)
{
	int ret = 0;
	u8 *firmware = fw->fw_buf, *recv_buff;
	u32 retries = USB8797_FW_MAX_RETRY, dlen;
	u32 fw_seqnum = 0, tlen = 0, dnld_cmd = 0;
	struct fw_data *fwdata;
	struct fw_sync_header sync_fw;
	u8 check_winner = 1;

	if (!firmware) {
		dev_err(adapter->dev,
			"No firmware image found! Terminating download\n");
		ret = -1;
		goto fw_exit;
	}

	/* Allocate memory for transmit */
	fwdata = kzalloc(FW_DNLD_TX_BUF_SIZE, GFP_KERNEL);
	if (!fwdata)
		goto fw_exit;

	/* Allocate memory for receive */
	recv_buff = kzalloc(FW_DNLD_RX_BUF_SIZE, GFP_KERNEL);
	if (!recv_buff)
		goto cleanup;

	do {
		/* Send pseudo data to check winner status first */
		if (check_winner) {
			memset(&fwdata->fw_hdr, 0, sizeof(struct fw_header));
			dlen = 0;
		} else {
			/* copy the header of the fw_data to get the length */
			memcpy(&fwdata->fw_hdr, &firmware[tlen],
			       sizeof(struct fw_header));

			dlen = le32_to_cpu(fwdata->fw_hdr.data_len);
			dnld_cmd = le32_to_cpu(fwdata->fw_hdr.dnld_cmd);
			tlen += sizeof(struct fw_header);

			memcpy(fwdata->data, &firmware[tlen], dlen);

			fwdata->seq_num = cpu_to_le32(fw_seqnum);
			tlen += dlen;
		}

		/* If the send/receive fails or CRC occurs then retry */
		while (retries--) {
			u8 *buf = (u8 *)fwdata;
			u32 len = FW_DATA_XMIT_SIZE;

			/* send the firmware block */
			ret = mwifiex_write_data_sync(adapter, buf, &len,
						MWIFIEX_USB_EP_CMD_EVENT,
						MWIFIEX_USB_TIMEOUT);
			if (ret) {
				dev_err(adapter->dev,
					"write_data_sync: failed: %d\n", ret);
				continue;
			}

			buf = recv_buff;
			len = FW_DNLD_RX_BUF_SIZE;

			/* Receive the firmware block response */
			ret = mwifiex_read_data_sync(adapter, buf, &len,
						MWIFIEX_USB_EP_CMD_EVENT,
						MWIFIEX_USB_TIMEOUT);
			if (ret) {
				dev_err(adapter->dev,
					"read_data_sync: failed: %d\n", ret);
				continue;
			}

			memcpy(&sync_fw, recv_buff,
			       sizeof(struct fw_sync_header));

			/* check 1st firmware block resp for highest bit set */
			if (check_winner) {
				if (le32_to_cpu(sync_fw.cmd) & 0x80000000) {
					dev_warn(adapter->dev,
						 "USB is not the winner %#x\n",
						 sync_fw.cmd);

					/* returning success */
					ret = 0;
					goto cleanup;
				}

				dev_dbg(adapter->dev,
					"USB is the winner, start to download FW\n");

				check_winner = 0;
				break;
			}

			/* check the firmware block response for CRC errors */
			if (sync_fw.cmd) {
				dev_err(adapter->dev,
					"FW received block with CRC %#x\n",
					sync_fw.cmd);
				ret = -1;
				continue;
			}

			retries = USB8797_FW_MAX_RETRY;
			break;
		}
		fw_seqnum++;
	} while ((dnld_cmd != FW_HAS_LAST_BLOCK) && retries);

cleanup:
	dev_dbg(adapter->dev, "%s: %d bytes downloaded\n", __func__, tlen);

	kfree(recv_buff);
	kfree(fwdata);

	if (retries)
		ret = 0;
fw_exit:
	return ret;
}

static int mwifiex_usb_dnld_fw(struct mwifiex_adapter *adapter,
			struct mwifiex_fw_image *fw)
{
	int ret;
	struct usb_card_rec *card = (struct usb_card_rec *)adapter->card;

	if (card->usb_boot_state == USB8797_FW_DNLD) {
		ret = mwifiex_prog_fw_w_helper(adapter, fw);
		if (ret)
			return -1;

		/* Boot state changes after successful firmware download */
		if (card->usb_boot_state == USB8797_FW_DNLD)
			return -1;
	}

	ret = mwifiex_usb_rx_init(adapter);
	if (!ret)
		ret = mwifiex_usb_tx_init(adapter);

	return ret;
}

static void mwifiex_submit_rx_urb(struct mwifiex_adapter *adapter, u8 ep)
{
	struct usb_card_rec *card = (struct usb_card_rec *)adapter->card;

	skb_push(card->rx_cmd.skb, INTF_HEADER_LEN);
	if ((ep == card->rx_cmd_ep) &&
	    (!atomic_read(&card->rx_cmd_urb_pending)))
		mwifiex_usb_submit_rx_urb(&card->rx_cmd,
					  MWIFIEX_RX_CMD_BUF_SIZE);

	return;
}

static int mwifiex_usb_cmd_event_complete(struct mwifiex_adapter *adapter,
				       struct sk_buff *skb)
{
	atomic_dec(&adapter->rx_pending);
	mwifiex_submit_rx_urb(adapter, MWIFIEX_USB_EP_CMD_EVENT);

	return 0;
}

static int mwifiex_usb_data_complete(struct mwifiex_adapter *adapter,
				     struct sk_buff *skb)
{
	atomic_dec(&adapter->rx_pending);
	dev_kfree_skb_any(skb);

	return 0;
}

/* This function wakes up the card. */
static int mwifiex_pm_wakeup_card(struct mwifiex_adapter *adapter)
{
	/* Simulation of HS_AWAKE event */
	adapter->pm_wakeup_fw_try = false;
	adapter->pm_wakeup_card_req = false;
	adapter->ps_state = PS_STATE_AWAKE;

	return 0;
}

static struct mwifiex_if_ops usb_ops = {
	.register_dev =		mwifiex_register_dev,
	.unregister_dev =	mwifiex_unregister_dev,
	.wakeup =		mwifiex_pm_wakeup_card,
	.wakeup_complete =	mwifiex_pm_wakeup_card_complete,

	/* USB specific */
	.dnld_fw =		mwifiex_usb_dnld_fw,
	.cmdrsp_complete =	mwifiex_usb_cmd_event_complete,
	.event_complete =	mwifiex_usb_cmd_event_complete,
	.data_complete =	mwifiex_usb_data_complete,
	.host_to_card =		mwifiex_usb_host_to_card,
};

/* This function initializes the USB driver module.
 *
 * This initiates the semaphore and registers the device with
 * USB bus.
 */
static int mwifiex_usb_init_module(void)
{
	int ret;

	pr_debug("Marvell USB8797 Driver\n");

	sema_init(&add_remove_card_sem, 1);

	ret = usb_register(&mwifiex_usb_driver);
	if (ret)
		pr_err("Driver register failed!\n");
	else
		pr_debug("info: Driver registered successfully!\n");

	return ret;
}

/* This function cleans up the USB driver.
 *
 * The following major steps are followed in .disconnect for cleanup:
 *      - Resume the device if its suspended
 *      - Disconnect the device if connected
 *      - Shutdown the firmware
 *      - Unregister the device from USB bus.
 */
static void mwifiex_usb_cleanup_module(void)
{
	if (!down_interruptible(&add_remove_card_sem))
		up(&add_remove_card_sem);

<<<<<<< HEAD
	if (usb_card) {
=======
	if (usb_card && usb_card->adapter) {
>>>>>>> d8ec26d7
		struct mwifiex_adapter *adapter = usb_card->adapter;
		int i;

		/* In case driver is removed when asynchronous FW downloading is
		 * in progress
		 */
		wait_for_completion(&adapter->fw_load);

#ifdef CONFIG_PM
		if (adapter->is_suspended)
			mwifiex_usb_resume(usb_card->intf);
#endif
		for (i = 0; i < adapter->priv_num; i++)
			if ((GET_BSS_ROLE(adapter->priv[i]) ==
			     MWIFIEX_BSS_ROLE_STA) &&
			    adapter->priv[i]->media_connected)
				mwifiex_deauthenticate(adapter->priv[i], NULL);

		mwifiex_init_shutdown_fw(mwifiex_get_priv(adapter,
							  MWIFIEX_BSS_ROLE_ANY),
					 MWIFIEX_FUNC_SHUTDOWN);
	}

	usb_deregister(&mwifiex_usb_driver);
}

module_init(mwifiex_usb_init_module);
module_exit(mwifiex_usb_cleanup_module);

MODULE_AUTHOR("Marvell International Ltd.");
MODULE_DESCRIPTION("Marvell WiFi-Ex USB Driver version" USB_VERSION);
MODULE_VERSION(USB_VERSION);
MODULE_LICENSE("GPL v2");
MODULE_FIRMWARE("mrvl/usb8797_uapsta.bin");<|MERGE_RESOLUTION|>--- conflicted
+++ resolved
@@ -350,7 +350,6 @@
 
 	card->udev = udev;
 	card->intf = intf;
-	usb_card = card;
 
 	pr_debug("info: bcdUSB=%#x Device Class=%#x SubClass=%#x Protocol=%#x\n",
 		 udev->descriptor.bcdUSB, udev->descriptor.bDeviceClass,
@@ -525,10 +524,6 @@
 static void mwifiex_usb_disconnect(struct usb_interface *intf)
 {
 	struct usb_card_rec *card = usb_get_intfdata(intf);
-<<<<<<< HEAD
-	struct mwifiex_adapter *adapter;
-=======
->>>>>>> d8ec26d7
 
 	if (!card) {
 		pr_err("%s: card is NULL\n", __func__);
@@ -537,12 +532,6 @@
 
 	mwifiex_usb_free(card);
 
-<<<<<<< HEAD
-	mwifiex_usb_free(card);
-
-	dev_dbg(adapter->dev, "%s: removing card\n", __func__);
-	mwifiex_remove_card(adapter, &add_remove_card_sem);
-=======
 	if (card->adapter) {
 		struct mwifiex_adapter *adapter = card->adapter;
 
@@ -552,7 +541,6 @@
 		dev_dbg(adapter->dev, "%s: removing card\n", __func__);
 		mwifiex_remove_card(adapter, &add_remove_card_sem);
 	}
->>>>>>> d8ec26d7
 
 	usb_set_intfdata(intf, NULL);
 	usb_put_dev(interface_to_usbdev(intf));
@@ -777,11 +765,7 @@
 {
 	struct usb_card_rec *card = (struct usb_card_rec *)adapter->card;
 
-<<<<<<< HEAD
-	usb_set_intfdata(card->intf, NULL);
-=======
 	card->adapter = NULL;
->>>>>>> d8ec26d7
 }
 
 static int mwifiex_prog_fw_w_helper(struct mwifiex_adapter *adapter,
@@ -1023,11 +1007,7 @@
 	if (!down_interruptible(&add_remove_card_sem))
 		up(&add_remove_card_sem);
 
-<<<<<<< HEAD
-	if (usb_card) {
-=======
 	if (usb_card && usb_card->adapter) {
->>>>>>> d8ec26d7
 		struct mwifiex_adapter *adapter = usb_card->adapter;
 		int i;
 
