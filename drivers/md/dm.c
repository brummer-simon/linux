--- conflicted
+++ resolved
@@ -989,32 +989,13 @@
 	struct dm_offload *o = container_of(cb, struct dm_offload, cb);
 	struct bio_list list;
 	struct bio *bio;
-<<<<<<< HEAD
-=======
 	int i;
->>>>>>> af22a610
 
 	INIT_LIST_HEAD(&o->cb.list);
 
 	if (unlikely(!current->bio_list))
 		return;
 
-<<<<<<< HEAD
-	list = *current->bio_list;
-	bio_list_init(current->bio_list);
-
-	while ((bio = bio_list_pop(&list))) {
-		struct bio_set *bs = bio->bi_pool;
-		if (unlikely(!bs) || bs == fs_bio_set) {
-			bio_list_add(current->bio_list, bio);
-			continue;
-		}
-
-		spin_lock(&bs->rescue_lock);
-		bio_list_add(&bs->rescue_list, bio);
-		queue_work(bs->rescue_workqueue, &bs->rescue_work);
-		spin_unlock(&bs->rescue_lock);
-=======
 	for (i = 0; i < 2; i++) {
 		list = current->bio_list[i];
 		bio_list_init(&current->bio_list[i]);
@@ -1031,7 +1012,6 @@
 			queue_work(bs->rescue_workqueue, &bs->rescue_work);
 			spin_unlock(&bs->rescue_lock);
 		}
->>>>>>> af22a610
 	}
 }
 
