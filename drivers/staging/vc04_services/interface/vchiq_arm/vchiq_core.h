/* SPDX-License-Identifier: GPL-2.0 OR BSD-3-Clause */
/* Copyright (c) 2010-2012 Broadcom. All rights reserved. */

#ifndef VCHIQ_CORE_H
#define VCHIQ_CORE_H

#include <linux/mutex.h>
#include <linux/completion.h>
#include <linux/kthread.h>
#include <linux/kref.h>
#include <linux/rcupdate.h>
#include <linux/wait.h>
#include <linux/raspberrypi/vchiq.h>

#include "vchiq_cfg.h"

/* Do this so that we can test-build the code on non-rpi systems */
#if IS_ENABLED(CONFIG_RASPBERRYPI_FIRMWARE)

#else

#ifndef dsb
#define dsb(a)
#endif

#endif	/* IS_ENABLED(CONFIG_RASPBERRYPI_FIRMWARE) */

#define VCHIQ_SERVICE_HANDLE_INVALID 0

#define VCHIQ_SLOT_SIZE     4096
#define VCHIQ_MAX_MSG_SIZE  (VCHIQ_SLOT_SIZE - sizeof(struct vchiq_header))

/* Run time control of log level, based on KERN_XXX level. */
#define VCHIQ_LOG_DEFAULT  4
#define VCHIQ_LOG_ERROR    3
#define VCHIQ_LOG_WARNING  4
#define VCHIQ_LOG_INFO     6
#define VCHIQ_LOG_TRACE    7

#define VCHIQ_LOG_PREFIX   KERN_INFO "vchiq: "

#ifndef vchiq_log_error
#define vchiq_log_error(cat, fmt, ...) \
	do { if (cat >= VCHIQ_LOG_ERROR) \
		printk(VCHIQ_LOG_PREFIX fmt "\n", ##__VA_ARGS__); } while (0)
#endif
#ifndef vchiq_log_warning
#define vchiq_log_warning(cat, fmt, ...) \
	do { if (cat >= VCHIQ_LOG_WARNING) \
		 printk(VCHIQ_LOG_PREFIX fmt "\n", ##__VA_ARGS__); } while (0)
#endif
#ifndef vchiq_log_info
#define vchiq_log_info(cat, fmt, ...) \
	do { if (cat >= VCHIQ_LOG_INFO) \
		printk(VCHIQ_LOG_PREFIX fmt "\n", ##__VA_ARGS__); } while (0)
#endif
#ifndef vchiq_log_trace
#define vchiq_log_trace(cat, fmt, ...) \
	do { if (cat >= VCHIQ_LOG_TRACE) \
		printk(VCHIQ_LOG_PREFIX fmt "\n", ##__VA_ARGS__); } while (0)
#endif

#define vchiq_loud_error(...) \
	vchiq_log_error(vchiq_core_log_level, "===== " __VA_ARGS__)

#define VCHIQ_SLOT_MASK        (VCHIQ_SLOT_SIZE - 1)
#define VCHIQ_SLOT_QUEUE_MASK  (VCHIQ_MAX_SLOTS_PER_SIDE - 1)
#define VCHIQ_SLOT_ZERO_SLOTS  DIV_ROUND_UP(sizeof(struct vchiq_slot_zero), \
					    VCHIQ_SLOT_SIZE)

#define VCHIQ_FOURCC_AS_4CHARS(fourcc)	\
	((fourcc) >> 24) & 0xff, \
	((fourcc) >> 16) & 0xff, \
	((fourcc) >>  8) & 0xff, \
	(fourcc) & 0xff

<<<<<<< HEAD
typedef uint32_t BITSET_T;

static_assert((sizeof(BITSET_T) * 8) == 32);
=======
static_assert((sizeof(u32) * 8) == 32);
>>>>>>> df0cc57e

#define BITSET_SIZE(b)        ((b + 31) >> 5)
#define BITSET_WORD(b)        (b >> 5)
#define BITSET_BIT(b)         (1 << (b & 31))
#define BITSET_IS_SET(bs, b)  (bs[BITSET_WORD(b)] & BITSET_BIT(b))
#define BITSET_SET(bs, b)     (bs[BITSET_WORD(b)] |= BITSET_BIT(b))
#define BITSET_CLR(bs, b)     (bs[BITSET_WORD(b)] &= ~BITSET_BIT(b))

enum {
	DEBUG_ENTRIES,
#if VCHIQ_ENABLE_DEBUG
	DEBUG_SLOT_HANDLER_COUNT,
	DEBUG_SLOT_HANDLER_LINE,
	DEBUG_PARSE_LINE,
	DEBUG_PARSE_HEADER,
	DEBUG_PARSE_MSGID,
	DEBUG_AWAIT_COMPLETION_LINE,
	DEBUG_DEQUEUE_MESSAGE_LINE,
	DEBUG_SERVICE_CALLBACK_LINE,
	DEBUG_MSG_QUEUE_FULL_COUNT,
	DEBUG_COMPLETION_QUEUE_FULL_COUNT,
#endif
	DEBUG_MAX
};

#if VCHIQ_ENABLE_DEBUG

#define DEBUG_INITIALISE(local) int *debug_ptr = (local)->debug
#define DEBUG_TRACE(d) \
	do { debug_ptr[DEBUG_ ## d] = __LINE__; dsb(sy); } while (0)
#define DEBUG_VALUE(d, v) \
	do { debug_ptr[DEBUG_ ## d] = (v); dsb(sy); } while (0)
#define DEBUG_COUNT(d) \
	do { debug_ptr[DEBUG_ ## d]++; dsb(sy); } while (0)

#else /* VCHIQ_ENABLE_DEBUG */

#define DEBUG_INITIALISE(local)
#define DEBUG_TRACE(d)
#define DEBUG_VALUE(d, v)
#define DEBUG_COUNT(d)

#endif /* VCHIQ_ENABLE_DEBUG */

enum vchiq_connstate {
	VCHIQ_CONNSTATE_DISCONNECTED,
	VCHIQ_CONNSTATE_CONNECTING,
	VCHIQ_CONNSTATE_CONNECTED,
	VCHIQ_CONNSTATE_PAUSING,
	VCHIQ_CONNSTATE_PAUSE_SENT,
	VCHIQ_CONNSTATE_PAUSED,
	VCHIQ_CONNSTATE_RESUMING,
	VCHIQ_CONNSTATE_PAUSE_TIMEOUT,
	VCHIQ_CONNSTATE_RESUME_TIMEOUT
};

enum {
	VCHIQ_SRVSTATE_FREE,
	VCHIQ_SRVSTATE_HIDDEN,
	VCHIQ_SRVSTATE_LISTENING,
	VCHIQ_SRVSTATE_OPENING,
	VCHIQ_SRVSTATE_OPEN,
	VCHIQ_SRVSTATE_OPENSYNC,
	VCHIQ_SRVSTATE_CLOSESENT,
	VCHIQ_SRVSTATE_CLOSERECVD,
	VCHIQ_SRVSTATE_CLOSEWAIT,
	VCHIQ_SRVSTATE_CLOSED
};

enum vchiq_bulk_dir {
	VCHIQ_BULK_TRANSMIT,
	VCHIQ_BULK_RECEIVE
};

struct vchiq_bulk {
	short mode;
	short dir;
	void *userdata;
	dma_addr_t data;
	int size;
	void *remote_data;
	int remote_size;
	int actual;
};

struct vchiq_bulk_queue {
	int local_insert;  /* Where to insert the next local bulk */
	int remote_insert; /* Where to insert the next remote bulk (master) */
	int process;       /* Bulk to transfer next */
	int remote_notify; /* Bulk to notify the remote client of next (mstr) */
	int remove;        /* Bulk to notify the local client of, and remove, next */
	struct vchiq_bulk bulks[VCHIQ_NUM_SERVICE_BULKS];
};

struct remote_event {
	int armed;
	int fired;
	u32 __unused;
};

struct opaque_platform_state;

struct vchiq_slot {
	char data[VCHIQ_SLOT_SIZE];
};

struct vchiq_slot_info {
	/* Use two counters rather than one to avoid the need for a mutex. */
	short use_count;
	short release_count;
};

struct vchiq_service {
	struct vchiq_service_base base;
	unsigned int handle;
	struct kref ref_count;
	struct rcu_head rcu;
	int srvstate;
	void (*userdata_term)(void *userdata);
	unsigned int localport;
	unsigned int remoteport;
	int public_fourcc;
	int client_id;
	char auto_close;
	char sync;
	char closing;
	char trace;
	atomic_t poll_flags;
	short version;
	short version_min;
	short peer_version;

	struct vchiq_state *state;
	struct vchiq_instance *instance;

	int service_use_count;

	struct vchiq_bulk_queue bulk_tx;
	struct vchiq_bulk_queue bulk_rx;

	struct completion remove_event;
	struct completion bulk_remove_event;
	struct mutex bulk_mutex;

	struct service_stats_struct {
		int quota_stalls;
		int slot_stalls;
		int bulk_stalls;
		int error_count;
		int ctrl_tx_count;
		int ctrl_rx_count;
		int bulk_tx_count;
		int bulk_rx_count;
		int bulk_aborted_count;
		u64 ctrl_tx_bytes;
		u64 ctrl_rx_bytes;
		u64 bulk_tx_bytes;
		u64 bulk_rx_bytes;
	} stats;

	int msg_queue_read;
	int msg_queue_write;
	struct completion msg_queue_pop;
	struct completion msg_queue_push;
	struct vchiq_header *msg_queue[VCHIQ_MAX_SLOTS];
};

/*
 * The quota information is outside struct vchiq_service so that it can
 * be statically allocated, since for accounting reasons a service's slot
 * usage is carried over between users of the same port number.
 */
struct vchiq_service_quota {
	unsigned short slot_quota;
	unsigned short slot_use_count;
	unsigned short message_quota;
	unsigned short message_use_count;
	struct completion quota_event;
	int previous_tx_index;
};

struct vchiq_shared_state {
	/* A non-zero value here indicates that the content is valid. */
	int initialised;

	/* The first and last (inclusive) slots allocated to the owner. */
	int slot_first;
	int slot_last;

	/* The slot allocated to synchronous messages from the owner. */
	int slot_sync;

	/*
	 * Signalling this event indicates that owner's slot handler thread
	 * should run.
	 */
	struct remote_event trigger;

	/*
	 * Indicates the byte position within the stream where the next message
	 * will be written. The least significant bits are an index into the
	 * slot. The next bits are the index of the slot in slot_queue.
	 */
	int tx_pos;

	/* This event should be signalled when a slot is recycled. */
	struct remote_event recycle;

	/* The slot_queue index where the next recycled slot will be written. */
	int slot_queue_recycle;

	/* This event should be signalled when a synchronous message is sent. */
	struct remote_event sync_trigger;

	/*
	 * This event should be signalled when a synchronous message has been
	 * released.
	 */
	struct remote_event sync_release;

	/* A circular buffer of slot indexes. */
	int slot_queue[VCHIQ_MAX_SLOTS_PER_SIDE];

	/* Debugging state */
	int debug[DEBUG_MAX];
};

struct vchiq_slot_zero {
	int magic;
	short version;
	short version_min;
	int slot_zero_size;
	int slot_size;
	int max_slots;
	int max_slots_per_side;
	int platform_data[2];
	struct vchiq_shared_state master;
	struct vchiq_shared_state slave;
	struct vchiq_slot_info slots[VCHIQ_MAX_SLOTS];
};

struct vchiq_state {
	int id;
	int initialised;
	enum vchiq_connstate conn_state;
	short version_common;

	struct vchiq_shared_state *local;
	struct vchiq_shared_state *remote;
	struct vchiq_slot *slot_data;

	unsigned short default_slot_quota;
	unsigned short default_message_quota;

	/* Event indicating connect message received */
	struct completion connect;

	/* Mutex protecting services */
	struct mutex mutex;
	struct vchiq_instance **instance;

	/* Processes incoming messages */
	struct task_struct *slot_handler_thread;

	/* Processes recycled slots */
	struct task_struct *recycle_thread;

	/* Processes synchronous messages */
	struct task_struct *sync_thread;

	/* Local implementation of the trigger remote event */
	wait_queue_head_t trigger_event;

	/* Local implementation of the recycle remote event */
	wait_queue_head_t recycle_event;

	/* Local implementation of the sync trigger remote event */
	wait_queue_head_t sync_trigger_event;

	/* Local implementation of the sync release remote event */
	wait_queue_head_t sync_release_event;

	char *tx_data;
	char *rx_data;
	struct vchiq_slot_info *rx_info;

	struct mutex slot_mutex;

	struct mutex recycle_mutex;

	struct mutex sync_mutex;

	struct mutex bulk_transfer_mutex;

	/*
	 * Indicates the byte position within the stream from where the next
	 * message will be read. The least significant bits are an index into
	 * the slot.The next bits are the index of the slot in
	 * remote->slot_queue.
	 */
	int rx_pos;

	/*
	 * A cached copy of local->tx_pos. Only write to local->tx_pos, and read
	 * from remote->tx_pos.
	 */
	int local_tx_pos;

	/* The slot_queue index of the slot to become available next. */
	int slot_queue_available;

	/* A flag to indicate if any poll has been requested */
	int poll_needed;

	/* Ths index of the previous slot used for data messages. */
	int previous_data_index;

	/* The number of slots occupied by data messages. */
	unsigned short data_use_count;

	/* The maximum number of slots to be occupied by data messages. */
	unsigned short data_quota;

	/* An array of bit sets indicating which services must be polled. */
	atomic_t poll_services[BITSET_SIZE(VCHIQ_MAX_SERVICES)];

	/* The number of the first unused service */
	int unused_service;

	/* Signalled when a free slot becomes available. */
	struct completion slot_available_event;

	struct completion slot_remove_event;

	/* Signalled when a free data slot becomes available. */
	struct completion data_quota_event;

	struct state_stats_struct {
		int slot_stalls;
		int data_stalls;
		int ctrl_tx_count;
		int ctrl_rx_count;
		int error_count;
	} stats;

	struct vchiq_service __rcu *services[VCHIQ_MAX_SERVICES];
	struct vchiq_service_quota service_quotas[VCHIQ_MAX_SERVICES];
	struct vchiq_slot_info slot_info[VCHIQ_MAX_SLOTS];

	struct opaque_platform_state *platform_state;
};

struct bulk_waiter {
	struct vchiq_bulk *bulk;
	struct completion event;
	int actual;
};

struct vchiq_config {
	unsigned int max_msg_size;
	unsigned int bulk_threshold;	/* The message size above which it
					 * is better to use a bulk transfer
					 * (<= max_msg_size)
					 */
	unsigned int max_outstanding_bulks;
	unsigned int max_services;
	short version;      /* The version of VCHIQ */
	short version_min;  /* The minimum compatible version of VCHIQ */
};

extern spinlock_t bulk_waiter_spinlock;

extern int vchiq_core_log_level;
extern int vchiq_core_msg_log_level;
extern int vchiq_sync_log_level;

extern struct vchiq_state *vchiq_states[VCHIQ_MAX_STATES];

extern const char *
get_conn_state_name(enum vchiq_connstate conn_state);

extern struct vchiq_slot_zero *
vchiq_init_slots(void *mem_base, int mem_size);

extern int
vchiq_init_state(struct vchiq_state *state, struct vchiq_slot_zero *slot_zero);

extern enum vchiq_status
vchiq_connect_internal(struct vchiq_state *state, struct vchiq_instance *instance);

struct vchiq_service *
vchiq_add_service_internal(struct vchiq_state *state,
			   const struct vchiq_service_params_kernel *params,
			   int srvstate, struct vchiq_instance *instance,
			   void (*userdata_term)(void *userdata));

extern enum vchiq_status
vchiq_open_service_internal(struct vchiq_service *service, int client_id);

extern enum vchiq_status
vchiq_close_service_internal(struct vchiq_service *service, int close_recvd);

extern void
vchiq_terminate_service_internal(struct vchiq_service *service);

extern void
vchiq_free_service_internal(struct vchiq_service *service);

extern void
vchiq_shutdown_internal(struct vchiq_state *state, struct vchiq_instance *instance);

extern void
remote_event_pollall(struct vchiq_state *state);

extern enum vchiq_status
vchiq_bulk_transfer(unsigned int handle, void *offset, void __user *uoffset,
		    int size, void *userdata, enum vchiq_bulk_mode mode,
		    enum vchiq_bulk_dir dir);

extern int
vchiq_dump_state(void *dump_context, struct vchiq_state *state);

extern int
vchiq_dump_service_state(void *dump_context, struct vchiq_service *service);

extern void
vchiq_loud_error_header(void);

extern void
vchiq_loud_error_footer(void);

extern void
request_poll(struct vchiq_state *state, struct vchiq_service *service,
	     int poll_type);

static inline struct vchiq_service *
handle_to_service(unsigned int handle)
{
	int idx = handle & (VCHIQ_MAX_SERVICES - 1);
	struct vchiq_state *state = vchiq_states[(handle / VCHIQ_MAX_SERVICES) &
		(VCHIQ_MAX_STATES - 1)];

	if (!state)
		return NULL;
	return rcu_dereference(state->services[idx]);
}

extern struct vchiq_service *
find_service_by_handle(unsigned int handle);

extern struct vchiq_service *
find_service_by_port(struct vchiq_state *state, int localport);

extern struct vchiq_service *
find_service_for_instance(struct vchiq_instance *instance, unsigned int handle);

extern struct vchiq_service *
find_closed_service_for_instance(struct vchiq_instance *instance, unsigned int handle);

extern struct vchiq_service *
__next_service_by_instance(struct vchiq_state *state,
			   struct vchiq_instance *instance,
			   int *pidx);

extern struct vchiq_service *
next_service_by_instance(struct vchiq_state *state,
			 struct vchiq_instance *instance,
			 int *pidx);

extern void
vchiq_service_get(struct vchiq_service *service);

extern void
vchiq_service_put(struct vchiq_service *service);

extern enum vchiq_status
vchiq_queue_message(unsigned int handle,
		    ssize_t (*copy_callback)(void *context, void *dest,
					     size_t offset, size_t maxsize),
		    void *context,
		    size_t size);

int vchiq_prepare_bulk_data(struct vchiq_bulk *bulk, void *offset, void __user *uoffset,
			    int size, int dir);

<<<<<<< HEAD
extern int
vchiq_prepare_bulk_data(struct vchiq_bulk *bulk, void *offset,
			void __user *uoffset, int size, int dir);
=======
void vchiq_complete_bulk(struct vchiq_bulk *bulk);
>>>>>>> df0cc57e

void remote_event_signal(struct remote_event *event);

int vchiq_dump(void *dump_context, const char *str, int len);

int vchiq_dump_platform_state(void *dump_context);

int vchiq_dump_platform_instances(void *dump_context);

int vchiq_dump_platform_service_state(void *dump_context, struct vchiq_service *service);

int vchiq_use_service_internal(struct vchiq_service *service);

<<<<<<< HEAD
extern int
vchiq_use_service_internal(struct vchiq_service *service);

extern int
vchiq_release_service_internal(struct vchiq_service *service);
=======
int vchiq_release_service_internal(struct vchiq_service *service);

void vchiq_on_remote_use(struct vchiq_state *state);
>>>>>>> df0cc57e

void vchiq_on_remote_release(struct vchiq_state *state);

int vchiq_platform_init_state(struct vchiq_state *state);

<<<<<<< HEAD
extern int
vchiq_platform_init_state(struct vchiq_state *state);
=======
enum vchiq_status vchiq_check_service(struct vchiq_service *service);
>>>>>>> df0cc57e

void vchiq_on_remote_use_active(struct vchiq_state *state);

enum vchiq_status vchiq_send_remote_use(struct vchiq_state *state);

enum vchiq_status vchiq_send_remote_use_active(struct vchiq_state *state);

void vchiq_platform_conn_state_changed(struct vchiq_state *state,
				       enum vchiq_connstate oldstate,
				  enum vchiq_connstate newstate);

void vchiq_set_conn_state(struct vchiq_state *state, enum vchiq_connstate newstate);

void vchiq_log_dump_mem(const char *label, u32 addr, const void *void_mem, size_t num_bytes);

enum vchiq_status vchiq_remove_service(unsigned int service);

int vchiq_get_client_id(unsigned int service);

void vchiq_get_config(struct vchiq_config *config);

<<<<<<< HEAD
extern int
vchiq_set_service_option(unsigned int service, enum vchiq_service_option option,
			 int value);
=======
int vchiq_set_service_option(unsigned int service, enum vchiq_service_option option, int value);
>>>>>>> df0cc57e

#endif<|MERGE_RESOLUTION|>--- conflicted
+++ resolved
@@ -74,13 +74,7 @@
 	((fourcc) >>  8) & 0xff, \
 	(fourcc) & 0xff
 
-<<<<<<< HEAD
-typedef uint32_t BITSET_T;
-
-static_assert((sizeof(BITSET_T) * 8) == 32);
-=======
 static_assert((sizeof(u32) * 8) == 32);
->>>>>>> df0cc57e
 
 #define BITSET_SIZE(b)        ((b + 31) >> 5)
 #define BITSET_WORD(b)        (b >> 5)
@@ -566,13 +560,7 @@
 int vchiq_prepare_bulk_data(struct vchiq_bulk *bulk, void *offset, void __user *uoffset,
 			    int size, int dir);
 
-<<<<<<< HEAD
-extern int
-vchiq_prepare_bulk_data(struct vchiq_bulk *bulk, void *offset,
-			void __user *uoffset, int size, int dir);
-=======
 void vchiq_complete_bulk(struct vchiq_bulk *bulk);
->>>>>>> df0cc57e
 
 void remote_event_signal(struct remote_event *event);
 
@@ -586,28 +574,15 @@
 
 int vchiq_use_service_internal(struct vchiq_service *service);
 
-<<<<<<< HEAD
-extern int
-vchiq_use_service_internal(struct vchiq_service *service);
-
-extern int
-vchiq_release_service_internal(struct vchiq_service *service);
-=======
 int vchiq_release_service_internal(struct vchiq_service *service);
 
 void vchiq_on_remote_use(struct vchiq_state *state);
->>>>>>> df0cc57e
 
 void vchiq_on_remote_release(struct vchiq_state *state);
 
 int vchiq_platform_init_state(struct vchiq_state *state);
 
-<<<<<<< HEAD
-extern int
-vchiq_platform_init_state(struct vchiq_state *state);
-=======
 enum vchiq_status vchiq_check_service(struct vchiq_service *service);
->>>>>>> df0cc57e
 
 void vchiq_on_remote_use_active(struct vchiq_state *state);
 
@@ -629,12 +604,6 @@
 
 void vchiq_get_config(struct vchiq_config *config);
 
-<<<<<<< HEAD
-extern int
-vchiq_set_service_option(unsigned int service, enum vchiq_service_option option,
-			 int value);
-=======
 int vchiq_set_service_option(unsigned int service, enum vchiq_service_option option, int value);
->>>>>>> df0cc57e
 
 #endif