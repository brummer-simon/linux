// SPDX-License-Identifier: GPL-2.0
/*
 *  Probe module for 8250/16550-type PCI serial ports.
 *
 *  Based on drivers/char/serial.c, by Linus Torvalds, Theodore Ts'o.
 *
 *  Copyright (C) 2001 Russell King, All Rights Reserved.
 */
#undef DEBUG
#include <linux/module.h>
#include <linux/pci.h>
#include <linux/string.h>
#include <linux/kernel.h>
#include <linux/slab.h>
#include <linux/delay.h>
#include <linux/tty.h>
#include <linux/serial_reg.h>
#include <linux/serial_core.h>
#include <linux/8250_pci.h>
#include <linux/bitops.h>

#include <asm/byteorder.h>
#include <asm/io.h>

#include "8250.h"

/*
 * init function returns:
 *  > 0 - number of ports
 *  = 0 - use board->num_ports
 *  < 0 - error
 */
struct pci_serial_quirk {
	u32	vendor;
	u32	device;
	u32	subvendor;
	u32	subdevice;
	int	(*probe)(struct pci_dev *dev);
	int	(*init)(struct pci_dev *dev);
	int	(*setup)(struct serial_private *,
			 const struct pciserial_board *,
			 struct uart_8250_port *, int);
	void	(*exit)(struct pci_dev *dev);
};

struct f815xxa_data {
	spinlock_t lock;
	int idx;
};

struct serial_private {
	struct pci_dev		*dev;
	unsigned int		nr;
	struct pci_serial_quirk	*quirk;
	const struct pciserial_board *board;
	int			line[];
};

#define PCI_DEVICE_ID_HPE_PCI_SERIAL	0x37e

static const struct pci_device_id pci_use_msi[] = {
	{ PCI_DEVICE_SUB(PCI_VENDOR_ID_NETMOS, PCI_DEVICE_ID_NETMOS_9900,
			 0xA000, 0x1000) },
	{ PCI_DEVICE_SUB(PCI_VENDOR_ID_NETMOS, PCI_DEVICE_ID_NETMOS_9912,
			 0xA000, 0x1000) },
	{ PCI_DEVICE_SUB(PCI_VENDOR_ID_NETMOS, PCI_DEVICE_ID_NETMOS_9922,
			 0xA000, 0x1000) },
	{ PCI_DEVICE_SUB(PCI_VENDOR_ID_HP_3PAR, PCI_DEVICE_ID_HPE_PCI_SERIAL,
			 PCI_ANY_ID, PCI_ANY_ID) },
	{ }
};

static int pci_default_setup(struct serial_private*,
	  const struct pciserial_board*, struct uart_8250_port *, int);

static void moan_device(const char *str, struct pci_dev *dev)
{
	pci_err(dev, "%s\n"
	       "Please send the output of lspci -vv, this\n"
	       "message (0x%04x,0x%04x,0x%04x,0x%04x), the\n"
	       "manufacturer and name of serial board or\n"
	       "modem board to <linux-serial@vger.kernel.org>.\n",
	       str, dev->vendor, dev->device,
	       dev->subsystem_vendor, dev->subsystem_device);
}

static int
setup_port(struct serial_private *priv, struct uart_8250_port *port,
	   u8 bar, unsigned int offset, int regshift)
{
	struct pci_dev *dev = priv->dev;

	if (bar >= PCI_STD_NUM_BARS)
		return -EINVAL;

	if (pci_resource_flags(dev, bar) & IORESOURCE_MEM) {
		if (!pcim_iomap(dev, bar, 0) && !pcim_iomap_table(dev))
			return -ENOMEM;

		port->port.iotype = UPIO_MEM;
		port->port.iobase = 0;
		port->port.mapbase = pci_resource_start(dev, bar) + offset;
		port->port.membase = pcim_iomap_table(dev)[bar] + offset;
		port->port.regshift = regshift;
	} else {
		port->port.iotype = UPIO_PORT;
		port->port.iobase = pci_resource_start(dev, bar) + offset;
		port->port.mapbase = 0;
		port->port.membase = NULL;
		port->port.regshift = 0;
	}
	return 0;
}

/*
 * ADDI-DATA GmbH communication cards <info@addi-data.com>
 */
static int addidata_apci7800_setup(struct serial_private *priv,
				const struct pciserial_board *board,
				struct uart_8250_port *port, int idx)
{
	unsigned int bar = 0, offset = board->first_offset;
	bar = FL_GET_BASE(board->flags);

	if (idx < 2) {
		offset += idx * board->uart_offset;
	} else if ((idx >= 2) && (idx < 4)) {
		bar += 1;
		offset += ((idx - 2) * board->uart_offset);
	} else if ((idx >= 4) && (idx < 6)) {
		bar += 2;
		offset += ((idx - 4) * board->uart_offset);
	} else if (idx >= 6) {
		bar += 3;
		offset += ((idx - 6) * board->uart_offset);
	}

	return setup_port(priv, port, bar, offset, board->reg_shift);
}

/*
 * AFAVLAB uses a different mixture of BARs and offsets
 * Not that ugly ;) -- HW
 */
static int
afavlab_setup(struct serial_private *priv, const struct pciserial_board *board,
	      struct uart_8250_port *port, int idx)
{
	unsigned int bar, offset = board->first_offset;

	bar = FL_GET_BASE(board->flags);
	if (idx < 4)
		bar += idx;
	else {
		bar = 4;
		offset += (idx - 4) * board->uart_offset;
	}

	return setup_port(priv, port, bar, offset, board->reg_shift);
}

/*
 * HP's Remote Management Console.  The Diva chip came in several
 * different versions.  N-class, L2000 and A500 have two Diva chips, each
 * with 3 UARTs (the third UART on the second chip is unused).  Superdome
 * and Keystone have one Diva chip with 3 UARTs.  Some later machines have
 * one Diva chip, but it has been expanded to 5 UARTs.
 */
static int pci_hp_diva_init(struct pci_dev *dev)
{
	int rc = 0;

	switch (dev->subsystem_device) {
	case PCI_DEVICE_ID_HP_DIVA_TOSCA1:
	case PCI_DEVICE_ID_HP_DIVA_HALFDOME:
	case PCI_DEVICE_ID_HP_DIVA_KEYSTONE:
	case PCI_DEVICE_ID_HP_DIVA_EVEREST:
		rc = 3;
		break;
	case PCI_DEVICE_ID_HP_DIVA_TOSCA2:
		rc = 2;
		break;
	case PCI_DEVICE_ID_HP_DIVA_MAESTRO:
		rc = 4;
		break;
	case PCI_DEVICE_ID_HP_DIVA_POWERBAR:
	case PCI_DEVICE_ID_HP_DIVA_HURRICANE:
		rc = 1;
		break;
	}

	return rc;
}

/*
 * HP's Diva chip puts the 4th/5th serial port further out, and
 * some serial ports are supposed to be hidden on certain models.
 */
static int
pci_hp_diva_setup(struct serial_private *priv,
		const struct pciserial_board *board,
		struct uart_8250_port *port, int idx)
{
	unsigned int offset = board->first_offset;
	unsigned int bar = FL_GET_BASE(board->flags);

	switch (priv->dev->subsystem_device) {
	case PCI_DEVICE_ID_HP_DIVA_MAESTRO:
		if (idx == 3)
			idx++;
		break;
	case PCI_DEVICE_ID_HP_DIVA_EVEREST:
		if (idx > 0)
			idx++;
		if (idx > 2)
			idx++;
		break;
	}
	if (idx > 2)
		offset = 0x18;

	offset += idx * board->uart_offset;

	return setup_port(priv, port, bar, offset, board->reg_shift);
}

/*
 * Added for EKF Intel i960 serial boards
 */
static int pci_inteli960ni_init(struct pci_dev *dev)
{
	u32 oldval;

	if (!(dev->subsystem_device & 0x1000))
		return -ENODEV;

	/* is firmware started? */
	pci_read_config_dword(dev, 0x44, &oldval);
	if (oldval == 0x00001000L) { /* RESET value */
		pci_dbg(dev, "Local i960 firmware missing\n");
		return -ENODEV;
	}
	return 0;
}

/*
 * Some PCI serial cards using the PLX 9050 PCI interface chip require
 * that the card interrupt be explicitly enabled or disabled.  This
 * seems to be mainly needed on card using the PLX which also use I/O
 * mapped memory.
 */
static int pci_plx9050_init(struct pci_dev *dev)
{
	u8 irq_config;
	void __iomem *p;

	if ((pci_resource_flags(dev, 0) & IORESOURCE_MEM) == 0) {
		moan_device("no memory in bar 0", dev);
		return 0;
	}

	irq_config = 0x41;
	if (dev->vendor == PCI_VENDOR_ID_PANACOM ||
	    dev->subsystem_vendor == PCI_SUBVENDOR_ID_EXSYS)
		irq_config = 0x43;

	if ((dev->vendor == PCI_VENDOR_ID_PLX) &&
	    (dev->device == PCI_DEVICE_ID_PLX_ROMULUS))
		/*
		 * As the megawolf cards have the int pins active
		 * high, and have 2 UART chips, both ints must be
		 * enabled on the 9050. Also, the UARTS are set in
		 * 16450 mode by default, so we have to enable the
		 * 16C950 'enhanced' mode so that we can use the
		 * deep FIFOs
		 */
		irq_config = 0x5b;
	/*
	 * enable/disable interrupts
	 */
	p = ioremap(pci_resource_start(dev, 0), 0x80);
	if (p == NULL)
		return -ENOMEM;
	writel(irq_config, p + 0x4c);

	/*
	 * Read the register back to ensure that it took effect.
	 */
	readl(p + 0x4c);
	iounmap(p);

	return 0;
}

static void pci_plx9050_exit(struct pci_dev *dev)
{
	u8 __iomem *p;

	if ((pci_resource_flags(dev, 0) & IORESOURCE_MEM) == 0)
		return;

	/*
	 * disable interrupts
	 */
	p = ioremap(pci_resource_start(dev, 0), 0x80);
	if (p != NULL) {
		writel(0, p + 0x4c);

		/*
		 * Read the register back to ensure that it took effect.
		 */
		readl(p + 0x4c);
		iounmap(p);
	}
}

#define NI8420_INT_ENABLE_REG	0x38
#define NI8420_INT_ENABLE_BIT	0x2000

static void pci_ni8420_exit(struct pci_dev *dev)
{
	void __iomem *p;
	unsigned int bar = 0;

	if ((pci_resource_flags(dev, bar) & IORESOURCE_MEM) == 0) {
		moan_device("no memory in bar", dev);
		return;
	}

	p = pci_ioremap_bar(dev, bar);
	if (p == NULL)
		return;

	/* Disable the CPU Interrupt */
	writel(readl(p + NI8420_INT_ENABLE_REG) & ~(NI8420_INT_ENABLE_BIT),
	       p + NI8420_INT_ENABLE_REG);
	iounmap(p);
}


/* MITE registers */
#define MITE_IOWBSR1	0xc4
#define MITE_IOWCR1	0xf4
#define MITE_LCIMR1	0x08
#define MITE_LCIMR2	0x10

#define MITE_LCIMR2_CLR_CPU_IE	(1 << 30)

static void pci_ni8430_exit(struct pci_dev *dev)
{
	void __iomem *p;
	unsigned int bar = 0;

	if ((pci_resource_flags(dev, bar) & IORESOURCE_MEM) == 0) {
		moan_device("no memory in bar", dev);
		return;
	}

	p = pci_ioremap_bar(dev, bar);
	if (p == NULL)
		return;

	/* Disable the CPU Interrupt */
	writel(MITE_LCIMR2_CLR_CPU_IE, p + MITE_LCIMR2);
	iounmap(p);
}

/* SBS Technologies Inc. PMC-OCTPRO and P-OCTAL cards */
static int
sbs_setup(struct serial_private *priv, const struct pciserial_board *board,
		struct uart_8250_port *port, int idx)
{
	unsigned int bar, offset = board->first_offset;

	bar = 0;

	if (idx < 4) {
		/* first four channels map to 0, 0x100, 0x200, 0x300 */
		offset += idx * board->uart_offset;
	} else if (idx < 8) {
		/* last four channels map to 0x1000, 0x1100, 0x1200, 0x1300 */
		offset += idx * board->uart_offset + 0xC00;
	} else /* we have only 8 ports on PMC-OCTALPRO */
		return 1;

	return setup_port(priv, port, bar, offset, board->reg_shift);
}

/*
* This does initialization for PMC OCTALPRO cards:
* maps the device memory, resets the UARTs (needed, bc
* if the module is removed and inserted again, the card
* is in the sleep mode) and enables global interrupt.
*/

/* global control register offset for SBS PMC-OctalPro */
#define OCT_REG_CR_OFF		0x500

static int sbs_init(struct pci_dev *dev)
{
	u8 __iomem *p;

	p = pci_ioremap_bar(dev, 0);

	if (p == NULL)
		return -ENOMEM;
	/* Set bit-4 Control Register (UART RESET) in to reset the uarts */
	writeb(0x10, p + OCT_REG_CR_OFF);
	udelay(50);
	writeb(0x0, p + OCT_REG_CR_OFF);

	/* Set bit-2 (INTENABLE) of Control Register */
	writeb(0x4, p + OCT_REG_CR_OFF);
	iounmap(p);

	return 0;
}

/*
 * Disables the global interrupt of PMC-OctalPro
 */

static void sbs_exit(struct pci_dev *dev)
{
	u8 __iomem *p;

	p = pci_ioremap_bar(dev, 0);
	/* FIXME: What if resource_len < OCT_REG_CR_OFF */
	if (p != NULL)
		writeb(0, p + OCT_REG_CR_OFF);
	iounmap(p);
}

/*
 * SIIG serial cards have an PCI interface chip which also controls
 * the UART clocking frequency. Each UART can be clocked independently
 * (except cards equipped with 4 UARTs) and initial clocking settings
 * are stored in the EEPROM chip. It can cause problems because this
 * version of serial driver doesn't support differently clocked UART's
 * on single PCI card. To prevent this, initialization functions set
 * high frequency clocking for all UART's on given card. It is safe (I
 * hope) because it doesn't touch EEPROM settings to prevent conflicts
 * with other OSes (like M$ DOS).
 *
 *  SIIG support added by Andrey Panin <pazke@donpac.ru>, 10/1999
 *
 * There is two family of SIIG serial cards with different PCI
 * interface chip and different configuration methods:
 *     - 10x cards have control registers in IO and/or memory space;
 *     - 20x cards have control registers in standard PCI configuration space.
 *
 * Note: all 10x cards have PCI device ids 0x10..
 *       all 20x cards have PCI device ids 0x20..
 *
 * There are also Quartet Serial cards which use Oxford Semiconductor
 * 16954 quad UART PCI chip clocked by 18.432 MHz quartz.
 *
 * Note: some SIIG cards are probed by the parport_serial object.
 */

#define PCI_DEVICE_ID_SIIG_1S_10x (PCI_DEVICE_ID_SIIG_1S_10x_550 & 0xfffc)
#define PCI_DEVICE_ID_SIIG_2S_10x (PCI_DEVICE_ID_SIIG_2S_10x_550 & 0xfff8)

static int pci_siig10x_init(struct pci_dev *dev)
{
	u16 data;
	void __iomem *p;

	switch (dev->device & 0xfff8) {
	case PCI_DEVICE_ID_SIIG_1S_10x:	/* 1S */
		data = 0xffdf;
		break;
	case PCI_DEVICE_ID_SIIG_2S_10x:	/* 2S, 2S1P */
		data = 0xf7ff;
		break;
	default:			/* 1S1P, 4S */
		data = 0xfffb;
		break;
	}

	p = ioremap(pci_resource_start(dev, 0), 0x80);
	if (p == NULL)
		return -ENOMEM;

	writew(readw(p + 0x28) & data, p + 0x28);
	readw(p + 0x28);
	iounmap(p);
	return 0;
}

#define PCI_DEVICE_ID_SIIG_2S_20x (PCI_DEVICE_ID_SIIG_2S_20x_550 & 0xfffc)
#define PCI_DEVICE_ID_SIIG_2S1P_20x (PCI_DEVICE_ID_SIIG_2S1P_20x_550 & 0xfffc)

static int pci_siig20x_init(struct pci_dev *dev)
{
	u8 data;

	/* Change clock frequency for the first UART. */
	pci_read_config_byte(dev, 0x6f, &data);
	pci_write_config_byte(dev, 0x6f, data & 0xef);

	/* If this card has 2 UART, we have to do the same with second UART. */
	if (((dev->device & 0xfffc) == PCI_DEVICE_ID_SIIG_2S_20x) ||
	    ((dev->device & 0xfffc) == PCI_DEVICE_ID_SIIG_2S1P_20x)) {
		pci_read_config_byte(dev, 0x73, &data);
		pci_write_config_byte(dev, 0x73, data & 0xef);
	}
	return 0;
}

static int pci_siig_init(struct pci_dev *dev)
{
	unsigned int type = dev->device & 0xff00;

	if (type == 0x1000)
		return pci_siig10x_init(dev);
	if (type == 0x2000)
		return pci_siig20x_init(dev);

	moan_device("Unknown SIIG card", dev);
	return -ENODEV;
}

static int pci_siig_setup(struct serial_private *priv,
			  const struct pciserial_board *board,
			  struct uart_8250_port *port, int idx)
{
	unsigned int bar = FL_GET_BASE(board->flags) + idx, offset = 0;

	if (idx > 3) {
		bar = 4;
		offset = (idx - 4) * 8;
	}

	return setup_port(priv, port, bar, offset, 0);
}

/*
 * Timedia has an explosion of boards, and to avoid the PCI table from
 * growing *huge*, we use this function to collapse some 70 entries
 * in the PCI table into one, for sanity's and compactness's sake.
 */
static const unsigned short timedia_single_port[] = {
	0x4025, 0x4027, 0x4028, 0x5025, 0x5027, 0
};

static const unsigned short timedia_dual_port[] = {
	0x0002, 0x4036, 0x4037, 0x4038, 0x4078, 0x4079, 0x4085,
	0x4088, 0x4089, 0x5037, 0x5078, 0x5079, 0x5085, 0x6079,
	0x7079, 0x8079, 0x8137, 0x8138, 0x8237, 0x8238, 0x9079,
	0x9137, 0x9138, 0x9237, 0x9238, 0xA079, 0xB079, 0xC079,
	0xD079, 0
};

static const unsigned short timedia_quad_port[] = {
	0x4055, 0x4056, 0x4095, 0x4096, 0x5056, 0x8156, 0x8157,
	0x8256, 0x8257, 0x9056, 0x9156, 0x9157, 0x9158, 0x9159,
	0x9256, 0x9257, 0xA056, 0xA157, 0xA158, 0xA159, 0xB056,
	0xB157, 0
};

static const unsigned short timedia_eight_port[] = {
	0x4065, 0x4066, 0x5065, 0x5066, 0x8166, 0x9066, 0x9166,
	0x9167, 0x9168, 0xA066, 0xA167, 0xA168, 0
};

static const struct timedia_struct {
	int num;
	const unsigned short *ids;
} timedia_data[] = {
	{ 1, timedia_single_port },
	{ 2, timedia_dual_port },
	{ 4, timedia_quad_port },
	{ 8, timedia_eight_port }
};

/*
 * There are nearly 70 different Timedia/SUNIX PCI serial devices.  Instead of
 * listing them individually, this driver merely grabs them all with
 * PCI_ANY_ID.  Some of these devices, however, also feature a parallel port,
 * and should be left free to be claimed by parport_serial instead.
 */
static int pci_timedia_probe(struct pci_dev *dev)
{
	/*
	 * Check the third digit of the subdevice ID
	 * (0,2,3,5,6: serial only -- 7,8,9: serial + parallel)
	 */
	if ((dev->subsystem_device & 0x00f0) >= 0x70) {
		pci_info(dev, "ignoring Timedia subdevice %04x for parport_serial\n",
			 dev->subsystem_device);
		return -ENODEV;
	}

	return 0;
}

static int pci_timedia_init(struct pci_dev *dev)
{
	const unsigned short *ids;
	int i, j;

	for (i = 0; i < ARRAY_SIZE(timedia_data); i++) {
		ids = timedia_data[i].ids;
		for (j = 0; ids[j]; j++)
			if (dev->subsystem_device == ids[j])
				return timedia_data[i].num;
	}
	return 0;
}

/*
 * Timedia/SUNIX uses a mixture of BARs and offsets
 * Ugh, this is ugly as all hell --- TYT
 */
static int
pci_timedia_setup(struct serial_private *priv,
		  const struct pciserial_board *board,
		  struct uart_8250_port *port, int idx)
{
	unsigned int bar = 0, offset = board->first_offset;

	switch (idx) {
	case 0:
		bar = 0;
		break;
	case 1:
		offset = board->uart_offset;
		bar = 0;
		break;
	case 2:
		bar = 1;
		break;
	case 3:
		offset = board->uart_offset;
		fallthrough;
	case 4: /* BAR 2 */
	case 5: /* BAR 3 */
	case 6: /* BAR 4 */
	case 7: /* BAR 5 */
		bar = idx - 2;
	}

	return setup_port(priv, port, bar, offset, board->reg_shift);
}

/*
 * Some Titan cards are also a little weird
 */
static int
titan_400l_800l_setup(struct serial_private *priv,
		      const struct pciserial_board *board,
		      struct uart_8250_port *port, int idx)
{
	unsigned int bar, offset = board->first_offset;

	switch (idx) {
	case 0:
		bar = 1;
		break;
	case 1:
		bar = 2;
		break;
	default:
		bar = 4;
		offset = (idx - 2) * board->uart_offset;
	}

	return setup_port(priv, port, bar, offset, board->reg_shift);
}

static int pci_xircom_init(struct pci_dev *dev)
{
	msleep(100);
	return 0;
}

static int pci_ni8420_init(struct pci_dev *dev)
{
	void __iomem *p;
	unsigned int bar = 0;

	if ((pci_resource_flags(dev, bar) & IORESOURCE_MEM) == 0) {
		moan_device("no memory in bar", dev);
		return 0;
	}

	p = pci_ioremap_bar(dev, bar);
	if (p == NULL)
		return -ENOMEM;

	/* Enable CPU Interrupt */
	writel(readl(p + NI8420_INT_ENABLE_REG) | NI8420_INT_ENABLE_BIT,
	       p + NI8420_INT_ENABLE_REG);

	iounmap(p);
	return 0;
}

#define MITE_IOWBSR1_WSIZE	0xa
#define MITE_IOWBSR1_WIN_OFFSET	0x800
#define MITE_IOWBSR1_WENAB	(1 << 7)
#define MITE_LCIMR1_IO_IE_0	(1 << 24)
#define MITE_LCIMR2_SET_CPU_IE	(1 << 31)
#define MITE_IOWCR1_RAMSEL_MASK	0xfffffffe

static int pci_ni8430_init(struct pci_dev *dev)
{
	void __iomem *p;
	struct pci_bus_region region;
	u32 device_window;
	unsigned int bar = 0;

	if ((pci_resource_flags(dev, bar) & IORESOURCE_MEM) == 0) {
		moan_device("no memory in bar", dev);
		return 0;
	}

	p = pci_ioremap_bar(dev, bar);
	if (p == NULL)
		return -ENOMEM;

	/*
	 * Set device window address and size in BAR0, while acknowledging that
	 * the resource structure may contain a translated address that differs
	 * from the address the device responds to.
	 */
	pcibios_resource_to_bus(dev->bus, &region, &dev->resource[bar]);
	device_window = ((region.start + MITE_IOWBSR1_WIN_OFFSET) & 0xffffff00)
			| MITE_IOWBSR1_WENAB | MITE_IOWBSR1_WSIZE;
	writel(device_window, p + MITE_IOWBSR1);

	/* Set window access to go to RAMSEL IO address space */
	writel((readl(p + MITE_IOWCR1) & MITE_IOWCR1_RAMSEL_MASK),
	       p + MITE_IOWCR1);

	/* Enable IO Bus Interrupt 0 */
	writel(MITE_LCIMR1_IO_IE_0, p + MITE_LCIMR1);

	/* Enable CPU Interrupt */
	writel(MITE_LCIMR2_SET_CPU_IE, p + MITE_LCIMR2);

	iounmap(p);
	return 0;
}

/* UART Port Control Register */
#define NI8430_PORTCON	0x0f
#define NI8430_PORTCON_TXVR_ENABLE	(1 << 3)

static int
pci_ni8430_setup(struct serial_private *priv,
		 const struct pciserial_board *board,
		 struct uart_8250_port *port, int idx)
{
	struct pci_dev *dev = priv->dev;
	void __iomem *p;
	unsigned int bar, offset = board->first_offset;

	if (idx >= board->num_ports)
		return 1;

	bar = FL_GET_BASE(board->flags);
	offset += idx * board->uart_offset;

	p = pci_ioremap_bar(dev, bar);
	if (!p)
		return -ENOMEM;

	/* enable the transceiver */
	writeb(readb(p + offset + NI8430_PORTCON) | NI8430_PORTCON_TXVR_ENABLE,
	       p + offset + NI8430_PORTCON);

	iounmap(p);

	return setup_port(priv, port, bar, offset, board->reg_shift);
}

static int pci_netmos_9900_setup(struct serial_private *priv,
				const struct pciserial_board *board,
				struct uart_8250_port *port, int idx)
{
	unsigned int bar;

	if ((priv->dev->device != PCI_DEVICE_ID_NETMOS_9865) &&
	    (priv->dev->subsystem_device & 0xff00) == 0x3000) {
		/* netmos apparently orders BARs by datasheet layout, so serial
		 * ports get BARs 0 and 3 (or 1 and 4 for memmapped)
		 */
		bar = 3 * idx;

		return setup_port(priv, port, bar, 0, board->reg_shift);
	}

	return pci_default_setup(priv, board, port, idx);
}

/* the 99xx series comes with a range of device IDs and a variety
 * of capabilities:
 *
 * 9900 has varying capabilities and can cascade to sub-controllers
 *   (cascading should be purely internal)
 * 9904 is hardwired with 4 serial ports
 * 9912 and 9922 are hardwired with 2 serial ports
 */
static int pci_netmos_9900_numports(struct pci_dev *dev)
{
	unsigned int c = dev->class;
	unsigned int pi;
	unsigned short sub_serports;

	pi = c & 0xff;

	if (pi == 2)
		return 1;

	if ((pi == 0) && (dev->device == PCI_DEVICE_ID_NETMOS_9900)) {
		/* two possibilities: 0x30ps encodes number of parallel and
		 * serial ports, or 0x1000 indicates *something*. This is not
		 * immediately obvious, since the 2s1p+4s configuration seems
		 * to offer all functionality on functions 0..2, while still
		 * advertising the same function 3 as the 4s+2s1p config.
		 */
		sub_serports = dev->subsystem_device & 0xf;
		if (sub_serports > 0)
			return sub_serports;

		pci_err(dev, "NetMos/Mostech serial driver ignoring port on ambiguous config.\n");
		return 0;
	}

	moan_device("unknown NetMos/Mostech program interface", dev);
	return 0;
}

static int pci_netmos_init(struct pci_dev *dev)
{
	/* subdevice 0x00PS means <P> parallel, <S> serial */
	unsigned int num_serial = dev->subsystem_device & 0xf;

	if ((dev->device == PCI_DEVICE_ID_NETMOS_9901) ||
		(dev->device == PCI_DEVICE_ID_NETMOS_9865))
		return 0;

	if (dev->subsystem_vendor == PCI_VENDOR_ID_IBM &&
			dev->subsystem_device == 0x0299)
		return 0;

	switch (dev->device) { /* FALLTHROUGH on all */
	case PCI_DEVICE_ID_NETMOS_9904:
	case PCI_DEVICE_ID_NETMOS_9912:
	case PCI_DEVICE_ID_NETMOS_9922:
	case PCI_DEVICE_ID_NETMOS_9900:
		num_serial = pci_netmos_9900_numports(dev);
		break;

	default:
		break;
	}

	if (num_serial == 0) {
		moan_device("unknown NetMos/Mostech device", dev);
		return -ENODEV;
	}

	return num_serial;
}

/*
 * These chips are available with optionally one parallel port and up to
 * two serial ports. Unfortunately they all have the same product id.
 *
 * Basic configuration is done over a region of 32 I/O ports. The base
 * ioport is called INTA or INTC, depending on docs/other drivers.
 *
 * The region of the 32 I/O ports is configured in POSIO0R...
 */

/* registers */
#define ITE_887x_MISCR		0x9c
#define ITE_887x_INTCBAR	0x78
#define ITE_887x_UARTBAR	0x7c
#define ITE_887x_PS0BAR		0x10
#define ITE_887x_POSIO0		0x60

/* I/O space size */
#define ITE_887x_IOSIZE		32
/* I/O space size (bits 26-24; 8 bytes = 011b) */
#define ITE_887x_POSIO_IOSIZE_8		(3 << 24)
/* I/O space size (bits 26-24; 32 bytes = 101b) */
#define ITE_887x_POSIO_IOSIZE_32	(5 << 24)
/* Decoding speed (1 = slow, 2 = medium, 3 = fast) */
#define ITE_887x_POSIO_SPEED		(3 << 29)
/* enable IO_Space bit */
#define ITE_887x_POSIO_ENABLE		(1 << 31)

/* inta_addr are the configuration addresses of the ITE */
static const short inta_addr[] = { 0x2a0, 0x2c0, 0x220, 0x240, 0x1e0, 0x200, 0x280 };
static int pci_ite887x_init(struct pci_dev *dev)
{
	int ret, i, type;
	struct resource *iobase = NULL;
	u32 miscr, uartbar, ioport;

	/* search for the base-ioport */
	for (i = 0; i < ARRAY_SIZE(inta_addr); i++) {
		iobase = request_region(inta_addr[i], ITE_887x_IOSIZE,
								"ite887x");
		if (iobase != NULL) {
			/* write POSIO0R - speed | size | ioport */
			pci_write_config_dword(dev, ITE_887x_POSIO0,
				ITE_887x_POSIO_ENABLE | ITE_887x_POSIO_SPEED |
				ITE_887x_POSIO_IOSIZE_32 | inta_addr[i]);
			/* write INTCBAR - ioport */
			pci_write_config_dword(dev, ITE_887x_INTCBAR,
								inta_addr[i]);
			ret = inb(inta_addr[i]);
			if (ret != 0xff) {
				/* ioport connected */
				break;
			}
			release_region(iobase->start, ITE_887x_IOSIZE);
		}
	}

	if (i == ARRAY_SIZE(inta_addr)) {
		pci_err(dev, "could not find iobase\n");
		return -ENODEV;
	}

	/* start of undocumented type checking (see parport_pc.c) */
	type = inb(iobase->start + 0x18) & 0x0f;

	switch (type) {
	case 0x2:	/* ITE8871 (1P) */
	case 0xa:	/* ITE8875 (1P) */
		ret = 0;
		break;
	case 0xe:	/* ITE8872 (2S1P) */
		ret = 2;
		break;
	case 0x6:	/* ITE8873 (1S) */
		ret = 1;
		break;
	case 0x8:	/* ITE8874 (2S) */
		ret = 2;
		break;
	default:
		moan_device("Unknown ITE887x", dev);
		ret = -ENODEV;
	}

	/* configure all serial ports */
	for (i = 0; i < ret; i++) {
		/* read the I/O port from the device */
		pci_read_config_dword(dev, ITE_887x_PS0BAR + (0x4 * (i + 1)),
								&ioport);
		ioport &= 0x0000FF00;	/* the actual base address */
		pci_write_config_dword(dev, ITE_887x_POSIO0 + (0x4 * (i + 1)),
			ITE_887x_POSIO_ENABLE | ITE_887x_POSIO_SPEED |
			ITE_887x_POSIO_IOSIZE_8 | ioport);

		/* write the ioport to the UARTBAR */
		pci_read_config_dword(dev, ITE_887x_UARTBAR, &uartbar);
		uartbar &= ~(0xffff << (16 * i));	/* clear half the reg */
		uartbar |= (ioport << (16 * i));	/* set the ioport */
		pci_write_config_dword(dev, ITE_887x_UARTBAR, uartbar);

		/* get current config */
		pci_read_config_dword(dev, ITE_887x_MISCR, &miscr);
		/* disable interrupts (UARTx_Routing[3:0]) */
		miscr &= ~(0xf << (12 - 4 * i));
		/* activate the UART (UARTx_En) */
		miscr |= 1 << (23 - i);
		/* write new config with activated UART */
		pci_write_config_dword(dev, ITE_887x_MISCR, miscr);
	}

	if (ret <= 0) {
		/* the device has no UARTs if we get here */
		release_region(iobase->start, ITE_887x_IOSIZE);
	}

	return ret;
}

static void pci_ite887x_exit(struct pci_dev *dev)
{
	u32 ioport;
	/* the ioport is bit 0-15 in POSIO0R */
	pci_read_config_dword(dev, ITE_887x_POSIO0, &ioport);
	ioport &= 0xffff;
	release_region(ioport, ITE_887x_IOSIZE);
}

/*
 * EndRun Technologies.
 * Determine the number of ports available on the device.
 */
#define PCI_VENDOR_ID_ENDRUN			0x7401
#define PCI_DEVICE_ID_ENDRUN_1588	0xe100

static int pci_endrun_init(struct pci_dev *dev)
{
	u8 __iomem *p;
	unsigned long deviceID;
	unsigned int  number_uarts = 0;

	/* EndRun device is all 0xexxx */
	if (dev->vendor == PCI_VENDOR_ID_ENDRUN &&
		(dev->device & 0xf000) != 0xe000)
		return 0;

	p = pci_iomap(dev, 0, 5);
	if (p == NULL)
		return -ENOMEM;

	deviceID = ioread32(p);
	/* EndRun device */
	if (deviceID == 0x07000200) {
		number_uarts = ioread8(p + 4);
		pci_dbg(dev, "%d ports detected on EndRun PCI Express device\n", number_uarts);
	}
	pci_iounmap(dev, p);
	return number_uarts;
}

/*
 * Oxford Semiconductor Inc.
 * Check that device is part of the Tornado range of devices, then determine
 * the number of ports available on the device.
 */
static int pci_oxsemi_tornado_init(struct pci_dev *dev)
{
	u8 __iomem *p;
	unsigned long deviceID;
	unsigned int  number_uarts = 0;

	/* OxSemi Tornado devices are all 0xCxxx */
	if (dev->vendor == PCI_VENDOR_ID_OXSEMI &&
	    (dev->device & 0xF000) != 0xC000)
		return 0;

	p = pci_iomap(dev, 0, 5);
	if (p == NULL)
		return -ENOMEM;

	deviceID = ioread32(p);
	/* Tornado device */
	if (deviceID == 0x07000200) {
		number_uarts = ioread8(p + 4);
		pci_dbg(dev, "%d ports detected on Oxford PCI Express device\n", number_uarts);
	}
	pci_iounmap(dev, p);
	return number_uarts;
}

static int pci_asix_setup(struct serial_private *priv,
		  const struct pciserial_board *board,
		  struct uart_8250_port *port, int idx)
{
	port->bugs |= UART_BUG_PARITY;
	return pci_default_setup(priv, board, port, idx);
}

#define QPCR_TEST_FOR1		0x3F
#define QPCR_TEST_GET1		0x00
#define QPCR_TEST_FOR2		0x40
#define QPCR_TEST_GET2		0x40
#define QPCR_TEST_FOR3		0x80
#define QPCR_TEST_GET3		0x40
#define QPCR_TEST_FOR4		0xC0
#define QPCR_TEST_GET4		0x80

#define QOPR_CLOCK_X1		0x0000
#define QOPR_CLOCK_X2		0x0001
#define QOPR_CLOCK_X4		0x0002
#define QOPR_CLOCK_X8		0x0003
#define QOPR_CLOCK_RATE_MASK	0x0003

/* Quatech devices have their own extra interface features */
static struct pci_device_id quatech_cards[] = {
	{ PCI_DEVICE_DATA(QUATECH, QSC100,   1) },
	{ PCI_DEVICE_DATA(QUATECH, DSC100,   1) },
	{ PCI_DEVICE_DATA(QUATECH, DSC100E,  0) },
	{ PCI_DEVICE_DATA(QUATECH, DSC200,   1) },
	{ PCI_DEVICE_DATA(QUATECH, DSC200E,  0) },
	{ PCI_DEVICE_DATA(QUATECH, ESC100D,  1) },
	{ PCI_DEVICE_DATA(QUATECH, ESC100M,  1) },
	{ PCI_DEVICE_DATA(QUATECH, QSCP100,  1) },
	{ PCI_DEVICE_DATA(QUATECH, DSCP100,  1) },
	{ PCI_DEVICE_DATA(QUATECH, QSCP200,  1) },
	{ PCI_DEVICE_DATA(QUATECH, DSCP200,  1) },
	{ PCI_DEVICE_DATA(QUATECH, ESCLP100, 0) },
	{ PCI_DEVICE_DATA(QUATECH, QSCLP100, 0) },
	{ PCI_DEVICE_DATA(QUATECH, DSCLP100, 0) },
	{ PCI_DEVICE_DATA(QUATECH, SSCLP100, 0) },
	{ PCI_DEVICE_DATA(QUATECH, QSCLP200, 0) },
	{ PCI_DEVICE_DATA(QUATECH, DSCLP200, 0) },
	{ PCI_DEVICE_DATA(QUATECH, SSCLP200, 0) },
	{ PCI_DEVICE_DATA(QUATECH, SPPXP_100, 0) },
	{ 0, }
};

static int pci_quatech_rqopr(struct uart_8250_port *port)
{
	unsigned long base = port->port.iobase;
	u8 LCR, val;

	LCR = inb(base + UART_LCR);
	outb(0xBF, base + UART_LCR);
	val = inb(base + UART_SCR);
	outb(LCR, base + UART_LCR);
	return val;
}

static void pci_quatech_wqopr(struct uart_8250_port *port, u8 qopr)
{
	unsigned long base = port->port.iobase;
	u8 LCR;

	LCR = inb(base + UART_LCR);
	outb(0xBF, base + UART_LCR);
	inb(base + UART_SCR);
	outb(qopr, base + UART_SCR);
	outb(LCR, base + UART_LCR);
}

static int pci_quatech_rqmcr(struct uart_8250_port *port)
{
	unsigned long base = port->port.iobase;
	u8 LCR, val, qmcr;

	LCR = inb(base + UART_LCR);
	outb(0xBF, base + UART_LCR);
	val = inb(base + UART_SCR);
	outb(val | 0x10, base + UART_SCR);
	qmcr = inb(base + UART_MCR);
	outb(val, base + UART_SCR);
	outb(LCR, base + UART_LCR);

	return qmcr;
}

static void pci_quatech_wqmcr(struct uart_8250_port *port, u8 qmcr)
{
	unsigned long base = port->port.iobase;
	u8 LCR, val;

	LCR = inb(base + UART_LCR);
	outb(0xBF, base + UART_LCR);
	val = inb(base + UART_SCR);
	outb(val | 0x10, base + UART_SCR);
	outb(qmcr, base + UART_MCR);
	outb(val, base + UART_SCR);
	outb(LCR, base + UART_LCR);
}

static int pci_quatech_has_qmcr(struct uart_8250_port *port)
{
	unsigned long base = port->port.iobase;
	u8 LCR, val;

	LCR = inb(base + UART_LCR);
	outb(0xBF, base + UART_LCR);
	val = inb(base + UART_SCR);
	if (val & 0x20) {
		outb(0x80, UART_LCR);
		if (!(inb(UART_SCR) & 0x20)) {
			outb(LCR, base + UART_LCR);
			return 1;
		}
	}
	return 0;
}

static int pci_quatech_test(struct uart_8250_port *port)
{
	u8 reg, qopr;

	qopr = pci_quatech_rqopr(port);
	pci_quatech_wqopr(port, qopr & QPCR_TEST_FOR1);
	reg = pci_quatech_rqopr(port) & 0xC0;
	if (reg != QPCR_TEST_GET1)
		return -EINVAL;
	pci_quatech_wqopr(port, (qopr & QPCR_TEST_FOR1)|QPCR_TEST_FOR2);
	reg = pci_quatech_rqopr(port) & 0xC0;
	if (reg != QPCR_TEST_GET2)
		return -EINVAL;
	pci_quatech_wqopr(port, (qopr & QPCR_TEST_FOR1)|QPCR_TEST_FOR3);
	reg = pci_quatech_rqopr(port) & 0xC0;
	if (reg != QPCR_TEST_GET3)
		return -EINVAL;
	pci_quatech_wqopr(port, (qopr & QPCR_TEST_FOR1)|QPCR_TEST_FOR4);
	reg = pci_quatech_rqopr(port) & 0xC0;
	if (reg != QPCR_TEST_GET4)
		return -EINVAL;

	pci_quatech_wqopr(port, qopr);
	return 0;
}

static int pci_quatech_clock(struct uart_8250_port *port)
{
	u8 qopr, reg, set;
	unsigned long clock;

	if (pci_quatech_test(port) < 0)
		return 1843200;

	qopr = pci_quatech_rqopr(port);

	pci_quatech_wqopr(port, qopr & ~QOPR_CLOCK_X8);
	reg = pci_quatech_rqopr(port);
	if (reg & QOPR_CLOCK_X8) {
		clock = 1843200;
		goto out;
	}
	pci_quatech_wqopr(port, qopr | QOPR_CLOCK_X8);
	reg = pci_quatech_rqopr(port);
	if (!(reg & QOPR_CLOCK_X8)) {
		clock = 1843200;
		goto out;
	}
	reg &= QOPR_CLOCK_X8;
	if (reg == QOPR_CLOCK_X2) {
		clock =  3685400;
		set = QOPR_CLOCK_X2;
	} else if (reg == QOPR_CLOCK_X4) {
		clock = 7372800;
		set = QOPR_CLOCK_X4;
	} else if (reg == QOPR_CLOCK_X8) {
		clock = 14745600;
		set = QOPR_CLOCK_X8;
	} else {
		clock = 1843200;
		set = QOPR_CLOCK_X1;
	}
	qopr &= ~QOPR_CLOCK_RATE_MASK;
	qopr |= set;

out:
	pci_quatech_wqopr(port, qopr);
	return clock;
}

static int pci_quatech_rs422(struct uart_8250_port *port)
{
	u8 qmcr;
	int rs422 = 0;

	if (!pci_quatech_has_qmcr(port))
		return 0;
	qmcr = pci_quatech_rqmcr(port);
	pci_quatech_wqmcr(port, 0xFF);
	if (pci_quatech_rqmcr(port))
		rs422 = 1;
	pci_quatech_wqmcr(port, qmcr);
	return rs422;
}

static int pci_quatech_init(struct pci_dev *dev)
{
	const struct pci_device_id *match;
	bool amcc = false;

	match = pci_match_id(quatech_cards, dev);
	if (match)
		amcc = match->driver_data;
	else
		pci_err(dev, "unknown port type '0x%04X'.\n", dev->device);

	if (amcc) {
		unsigned long base = pci_resource_start(dev, 0);
		if (base) {
			u32 tmp;

			outl(inl(base + 0x38) | 0x00002000, base + 0x38);
			tmp = inl(base + 0x3c);
			outl(tmp | 0x01000000, base + 0x3c);
			outl(tmp & ~0x01000000, base + 0x3c);
		}
	}
	return 0;
}

static int pci_quatech_setup(struct serial_private *priv,
		  const struct pciserial_board *board,
		  struct uart_8250_port *port, int idx)
{
	/* Needed by pci_quatech calls below */
	port->port.iobase = pci_resource_start(priv->dev, FL_GET_BASE(board->flags));
	/* Set up the clocking */
	port->port.uartclk = pci_quatech_clock(port);
	/* For now just warn about RS422 */
	if (pci_quatech_rs422(port))
		pci_warn(priv->dev, "software control of RS422 features not currently supported.\n");
	return pci_default_setup(priv, board, port, idx);
}

static int pci_default_setup(struct serial_private *priv,
		  const struct pciserial_board *board,
		  struct uart_8250_port *port, int idx)
{
	unsigned int bar, offset = board->first_offset, maxnr;

	bar = FL_GET_BASE(board->flags);
	if (board->flags & FL_BASE_BARS)
		bar += idx;
	else
		offset += idx * board->uart_offset;

	maxnr = (pci_resource_len(priv->dev, bar) - board->first_offset) >>
		(board->reg_shift + 3);

	if (board->flags & FL_REGION_SZ_CAP && idx >= maxnr)
		return 1;

	return setup_port(priv, port, bar, offset, board->reg_shift);
}
<<<<<<< HEAD
static void
pericom_do_set_divisor(struct uart_port *port, unsigned int baud,
			       unsigned int quot, unsigned int quot_frac)
{
	int scr;
	int lcr;

	for (scr = 16; scr > 4; scr--) {
		unsigned int maxrate = port->uartclk / scr;
		unsigned int divisor = max(maxrate / baud, 1U);
		int delta = maxrate / divisor - baud;

		if (baud > maxrate + baud / 50)
			continue;

		if (delta > baud / 50)
			divisor++;

		if (divisor > 0xffff)
			continue;

		/* Update delta due to possible divisor change */
		delta = maxrate / divisor - baud;
		if (abs(delta) < baud / 50) {
			lcr = serial_port_in(port, UART_LCR);
			serial_port_out(port, UART_LCR, lcr | 0x80);
			serial_port_out(port, UART_DLL, divisor & 0xff);
			serial_port_out(port, UART_DLM, divisor >> 8 & 0xff);
			serial_port_out(port, 2, 16 - scr);
			serial_port_out(port, UART_LCR, lcr);
			return;
		}
	}
}
static int pci_pericom_setup(struct serial_private *priv,
		  const struct pciserial_board *board,
		  struct uart_8250_port *port, int idx)
{
	unsigned int bar, offset = board->first_offset, maxnr;

	bar = FL_GET_BASE(board->flags);
	if (board->flags & FL_BASE_BARS)
		bar += idx;
	else
		offset += idx * board->uart_offset;


	maxnr = (pci_resource_len(priv->dev, bar) - board->first_offset) >>
		(board->reg_shift + 3);

	if (board->flags & FL_REGION_SZ_CAP && idx >= maxnr)
		return 1;

	port->port.set_divisor = pericom_do_set_divisor;

	return setup_port(priv, port, bar, offset, board->reg_shift);
}

static int pci_pericom_setup_four_at_eight(struct serial_private *priv,
		  const struct pciserial_board *board,
		  struct uart_8250_port *port, int idx)
{
	unsigned int bar, offset = board->first_offset, maxnr;

	bar = FL_GET_BASE(board->flags);
	if (board->flags & FL_BASE_BARS)
		bar += idx;
	else
		offset += idx * board->uart_offset;

	if (idx==3)
		offset = 0x38;

	maxnr = (pci_resource_len(priv->dev, bar) - board->first_offset) >>
		(board->reg_shift + 3);

	if (board->flags & FL_REGION_SZ_CAP && idx >= maxnr)
		return 1;

	port->port.set_divisor = pericom_do_set_divisor;

	return setup_port(priv, port, bar, offset, board->reg_shift);
}
=======
>>>>>>> 754e0b0e

static int
ce4100_serial_setup(struct serial_private *priv,
		  const struct pciserial_board *board,
		  struct uart_8250_port *port, int idx)
{
	int ret;

	ret = setup_port(priv, port, idx, 0, board->reg_shift);
	port->port.iotype = UPIO_MEM32;
	port->port.type = PORT_XSCALE;
	port->port.flags = (port->port.flags | UPF_FIXED_PORT | UPF_FIXED_TYPE);
	port->port.regshift = 2;

	return ret;
}

static int
pci_omegapci_setup(struct serial_private *priv,
		      const struct pciserial_board *board,
		      struct uart_8250_port *port, int idx)
{
	return setup_port(priv, port, 2, idx * 8, 0);
}

static int
pci_brcm_trumanage_setup(struct serial_private *priv,
			 const struct pciserial_board *board,
			 struct uart_8250_port *port, int idx)
{
	int ret = pci_default_setup(priv, board, port, idx);

	port->port.type = PORT_BRCM_TRUMANAGE;
	port->port.flags = (port->port.flags | UPF_FIXED_PORT | UPF_FIXED_TYPE);
	return ret;
}

/* RTS will control by MCR if this bit is 0 */
#define FINTEK_RTS_CONTROL_BY_HW	BIT(4)
/* only worked with FINTEK_RTS_CONTROL_BY_HW on */
#define FINTEK_RTS_INVERT		BIT(5)

/* We should do proper H/W transceiver setting before change to RS485 mode */
static int pci_fintek_rs485_config(struct uart_port *port,
			       struct serial_rs485 *rs485)
{
	struct pci_dev *pci_dev = to_pci_dev(port->dev);
	u8 setting;
	u8 *index = (u8 *) port->private_data;

	pci_read_config_byte(pci_dev, 0x40 + 8 * *index + 7, &setting);

	if (!rs485)
		rs485 = &port->rs485;
	else if (rs485->flags & SER_RS485_ENABLED)
		memset(rs485->padding, 0, sizeof(rs485->padding));
	else
		memset(rs485, 0, sizeof(*rs485));

	/* F81504/508/512 not support RTS delay before or after send */
	rs485->flags &= SER_RS485_ENABLED | SER_RS485_RTS_ON_SEND;

	if (rs485->flags & SER_RS485_ENABLED) {
		/* Enable RTS H/W control mode */
		setting |= FINTEK_RTS_CONTROL_BY_HW;

		if (rs485->flags & SER_RS485_RTS_ON_SEND) {
			/* RTS driving high on TX */
			setting &= ~FINTEK_RTS_INVERT;
		} else {
			/* RTS driving low on TX */
			setting |= FINTEK_RTS_INVERT;
		}

		rs485->delay_rts_after_send = 0;
		rs485->delay_rts_before_send = 0;
	} else {
		/* Disable RTS H/W control mode */
		setting &= ~(FINTEK_RTS_CONTROL_BY_HW | FINTEK_RTS_INVERT);
	}

	pci_write_config_byte(pci_dev, 0x40 + 8 * *index + 7, setting);

	if (rs485 != &port->rs485)
		port->rs485 = *rs485;

	return 0;
}

static int pci_fintek_setup(struct serial_private *priv,
			    const struct pciserial_board *board,
			    struct uart_8250_port *port, int idx)
{
	struct pci_dev *pdev = priv->dev;
	u8 *data;
	u8 config_base;
	u16 iobase;

	config_base = 0x40 + 0x08 * idx;

	/* Get the io address from configuration space */
	pci_read_config_word(pdev, config_base + 4, &iobase);

	pci_dbg(pdev, "idx=%d iobase=0x%x", idx, iobase);

	port->port.iotype = UPIO_PORT;
	port->port.iobase = iobase;
	port->port.rs485_config = pci_fintek_rs485_config;

	data = devm_kzalloc(&pdev->dev, sizeof(u8), GFP_KERNEL);
	if (!data)
		return -ENOMEM;

	/* preserve index in PCI configuration space */
	*data = idx;
	port->port.private_data = data;

	return 0;
}

static int pci_fintek_init(struct pci_dev *dev)
{
	unsigned long iobase;
	u32 max_port, i;
	resource_size_t bar_data[3];
	u8 config_base;
	struct serial_private *priv = pci_get_drvdata(dev);
	struct uart_8250_port *port;

	if (!(pci_resource_flags(dev, 5) & IORESOURCE_IO) ||
			!(pci_resource_flags(dev, 4) & IORESOURCE_IO) ||
			!(pci_resource_flags(dev, 3) & IORESOURCE_IO))
		return -ENODEV;

	switch (dev->device) {
	case 0x1104: /* 4 ports */
	case 0x1108: /* 8 ports */
		max_port = dev->device & 0xff;
		break;
	case 0x1112: /* 12 ports */
		max_port = 12;
		break;
	default:
		return -EINVAL;
	}

	/* Get the io address dispatch from the BIOS */
	bar_data[0] = pci_resource_start(dev, 5);
	bar_data[1] = pci_resource_start(dev, 4);
	bar_data[2] = pci_resource_start(dev, 3);

	for (i = 0; i < max_port; ++i) {
		/* UART0 configuration offset start from 0x40 */
		config_base = 0x40 + 0x08 * i;

		/* Calculate Real IO Port */
		iobase = (bar_data[i / 4] & 0xffffffe0) + (i % 4) * 8;

		/* Enable UART I/O port */
		pci_write_config_byte(dev, config_base + 0x00, 0x01);

		/* Select 128-byte FIFO and 8x FIFO threshold */
		pci_write_config_byte(dev, config_base + 0x01, 0x33);

		/* LSB UART */
		pci_write_config_byte(dev, config_base + 0x04,
				(u8)(iobase & 0xff));

		/* MSB UART */
		pci_write_config_byte(dev, config_base + 0x05,
				(u8)((iobase & 0xff00) >> 8));

		pci_write_config_byte(dev, config_base + 0x06, dev->irq);

		if (priv) {
			/* re-apply RS232/485 mode when
			 * pciserial_resume_ports()
			 */
			port = serial8250_get_port(priv->line[i]);
			pci_fintek_rs485_config(&port->port, NULL);
		} else {
			/* First init without port data
			 * force init to RS232 Mode
			 */
			pci_write_config_byte(dev, config_base + 0x07, 0x01);
		}
	}

	return max_port;
}

static void f815xxa_mem_serial_out(struct uart_port *p, int offset, int value)
{
	struct f815xxa_data *data = p->private_data;
	unsigned long flags;

	spin_lock_irqsave(&data->lock, flags);
	writeb(value, p->membase + offset);
	readb(p->membase + UART_SCR); /* Dummy read for flush pcie tx queue */
	spin_unlock_irqrestore(&data->lock, flags);
}

static int pci_fintek_f815xxa_setup(struct serial_private *priv,
			    const struct pciserial_board *board,
			    struct uart_8250_port *port, int idx)
{
	struct pci_dev *pdev = priv->dev;
	struct f815xxa_data *data;

	data = devm_kzalloc(&pdev->dev, sizeof(*data), GFP_KERNEL);
	if (!data)
		return -ENOMEM;

	data->idx = idx;
	spin_lock_init(&data->lock);

	port->port.private_data = data;
	port->port.iotype = UPIO_MEM;
	port->port.flags |= UPF_IOREMAP;
	port->port.mapbase = pci_resource_start(pdev, 0) + 8 * idx;
	port->port.serial_out = f815xxa_mem_serial_out;

	return 0;
}

static int pci_fintek_f815xxa_init(struct pci_dev *dev)
{
	u32 max_port, i;
	int config_base;

	if (!(pci_resource_flags(dev, 0) & IORESOURCE_MEM))
		return -ENODEV;

	switch (dev->device) {
	case 0x1204: /* 4 ports */
	case 0x1208: /* 8 ports */
		max_port = dev->device & 0xff;
		break;
	case 0x1212: /* 12 ports */
		max_port = 12;
		break;
	default:
		return -EINVAL;
	}

	/* Set to mmio decode */
	pci_write_config_byte(dev, 0x209, 0x40);

	for (i = 0; i < max_port; ++i) {
		/* UART0 configuration offset start from 0x2A0 */
		config_base = 0x2A0 + 0x08 * i;

		/* Select 128-byte FIFO and 8x FIFO threshold */
		pci_write_config_byte(dev, config_base + 0x01, 0x33);

		/* Enable UART I/O port */
		pci_write_config_byte(dev, config_base + 0, 0x01);
	}

	return max_port;
}

static int skip_tx_en_setup(struct serial_private *priv,
			const struct pciserial_board *board,
			struct uart_8250_port *port, int idx)
{
	port->port.quirks |= UPQ_NO_TXEN_TEST;
	pci_dbg(priv->dev,
		"serial8250: skipping TxEn test for device [%04x:%04x] subsystem [%04x:%04x]\n",
		priv->dev->vendor, priv->dev->device,
		priv->dev->subsystem_vendor, priv->dev->subsystem_device);

	return pci_default_setup(priv, board, port, idx);
}

static void kt_handle_break(struct uart_port *p)
{
	struct uart_8250_port *up = up_to_u8250p(p);
	/*
	 * On receipt of a BI, serial device in Intel ME (Intel
	 * management engine) needs to have its fifos cleared for sane
	 * SOL (Serial Over Lan) output.
	 */
	serial8250_clear_and_reinit_fifos(up);
}

static unsigned int kt_serial_in(struct uart_port *p, int offset)
{
	struct uart_8250_port *up = up_to_u8250p(p);
	unsigned int val;

	/*
	 * When the Intel ME (management engine) gets reset its serial
	 * port registers could return 0 momentarily.  Functions like
	 * serial8250_console_write, read and save the IER, perform
	 * some operation and then restore it.  In order to avoid
	 * setting IER register inadvertently to 0, if the value read
	 * is 0, double check with ier value in uart_8250_port and use
	 * that instead.  up->ier should be the same value as what is
	 * currently configured.
	 */
	val = inb(p->iobase + offset);
	if (offset == UART_IER) {
		if (val == 0)
			val = up->ier;
	}
	return val;
}

static int kt_serial_setup(struct serial_private *priv,
			   const struct pciserial_board *board,
			   struct uart_8250_port *port, int idx)
{
	port->port.flags |= UPF_BUG_THRE;
	port->port.serial_in = kt_serial_in;
	port->port.handle_break = kt_handle_break;
	return skip_tx_en_setup(priv, board, port, idx);
}

static int pci_eg20t_init(struct pci_dev *dev)
{
#if defined(CONFIG_SERIAL_PCH_UART) || defined(CONFIG_SERIAL_PCH_UART_MODULE)
	return -ENODEV;
#else
	return 0;
#endif
}

static int
pci_wch_ch353_setup(struct serial_private *priv,
		    const struct pciserial_board *board,
		    struct uart_8250_port *port, int idx)
{
	port->port.flags |= UPF_FIXED_TYPE;
	port->port.type = PORT_16550A;
	return pci_default_setup(priv, board, port, idx);
}

static int
pci_wch_ch355_setup(struct serial_private *priv,
		const struct pciserial_board *board,
		struct uart_8250_port *port, int idx)
{
	port->port.flags |= UPF_FIXED_TYPE;
	port->port.type = PORT_16550A;
	return pci_default_setup(priv, board, port, idx);
}

static int
pci_wch_ch38x_setup(struct serial_private *priv,
		    const struct pciserial_board *board,
		    struct uart_8250_port *port, int idx)
{
	port->port.flags |= UPF_FIXED_TYPE;
	port->port.type = PORT_16850;
	return pci_default_setup(priv, board, port, idx);
}


#define CH384_XINT_ENABLE_REG   0xEB
#define CH384_XINT_ENABLE_BIT   0x02

static int pci_wch_ch38x_init(struct pci_dev *dev)
{
	int max_port;
	unsigned long iobase;


	switch (dev->device) {
	case 0x3853: /* 8 ports */
		max_port = 8;
		break;
	default:
		return -EINVAL;
	}

	iobase = pci_resource_start(dev, 0);
	outb(CH384_XINT_ENABLE_BIT, iobase + CH384_XINT_ENABLE_REG);

	return max_port;
}

static void pci_wch_ch38x_exit(struct pci_dev *dev)
{
	unsigned long iobase;

	iobase = pci_resource_start(dev, 0);
	outb(0x0, iobase + CH384_XINT_ENABLE_REG);
}


static int
pci_sunix_setup(struct serial_private *priv,
		const struct pciserial_board *board,
		struct uart_8250_port *port, int idx)
{
	int bar;
	int offset;

	port->port.flags |= UPF_FIXED_TYPE;
	port->port.type = PORT_SUNIX;

	if (idx < 4) {
		bar = 0;
		offset = idx * board->uart_offset;
	} else {
		bar = 1;
		idx -= 4;
		idx = div_s64_rem(idx, 4, &offset);
		offset = idx * 64 + offset * board->uart_offset;
	}

	return setup_port(priv, port, bar, offset, 0);
}

static int
pci_moxa_setup(struct serial_private *priv,
		const struct pciserial_board *board,
		struct uart_8250_port *port, int idx)
{
	unsigned int bar = FL_GET_BASE(board->flags);
	int offset;

	if (board->num_ports == 4 && idx == 3)
		offset = 7 * board->uart_offset;
	else
		offset = idx * board->uart_offset;

	return setup_port(priv, port, bar, offset, 0);
}

#define PCI_VENDOR_ID_SBSMODULARIO	0x124B
#define PCI_SUBVENDOR_ID_SBSMODULARIO	0x124B
#define PCI_DEVICE_ID_OCTPRO		0x0001
#define PCI_SUBDEVICE_ID_OCTPRO232	0x0108
#define PCI_SUBDEVICE_ID_OCTPRO422	0x0208
#define PCI_SUBDEVICE_ID_POCTAL232	0x0308
#define PCI_SUBDEVICE_ID_POCTAL422	0x0408
#define PCI_SUBDEVICE_ID_SIIG_DUAL_00	0x2500
#define PCI_SUBDEVICE_ID_SIIG_DUAL_30	0x2530
#define PCI_VENDOR_ID_ADVANTECH		0x13fe
#define PCI_DEVICE_ID_INTEL_CE4100_UART 0x2e66
#define PCI_DEVICE_ID_ADVANTECH_PCI3620	0x3620
#define PCI_DEVICE_ID_ADVANTECH_PCI3618	0x3618
#define PCI_DEVICE_ID_ADVANTECH_PCIf618	0xf618
#define PCI_DEVICE_ID_TITAN_200I	0x8028
#define PCI_DEVICE_ID_TITAN_400I	0x8048
#define PCI_DEVICE_ID_TITAN_800I	0x8088
#define PCI_DEVICE_ID_TITAN_800EH	0xA007
#define PCI_DEVICE_ID_TITAN_800EHB	0xA008
#define PCI_DEVICE_ID_TITAN_400EH	0xA009
#define PCI_DEVICE_ID_TITAN_100E	0xA010
#define PCI_DEVICE_ID_TITAN_200E	0xA012
#define PCI_DEVICE_ID_TITAN_400E	0xA013
#define PCI_DEVICE_ID_TITAN_800E	0xA014
#define PCI_DEVICE_ID_TITAN_200EI	0xA016
#define PCI_DEVICE_ID_TITAN_200EISI	0xA017
#define PCI_DEVICE_ID_TITAN_200V3	0xA306
#define PCI_DEVICE_ID_TITAN_400V3	0xA310
#define PCI_DEVICE_ID_TITAN_410V3	0xA312
#define PCI_DEVICE_ID_TITAN_800V3	0xA314
#define PCI_DEVICE_ID_TITAN_800V3B	0xA315
#define PCI_DEVICE_ID_OXSEMI_16PCI958	0x9538
#define PCIE_DEVICE_ID_NEO_2_OX_IBM	0x00F6
#define PCI_DEVICE_ID_PLX_CRONYX_OMEGA	0xc001
#define PCI_DEVICE_ID_INTEL_PATSBURG_KT 0x1d3d
#define PCI_VENDOR_ID_WCH		0x4348
#define PCI_DEVICE_ID_WCH_CH352_2S	0x3253
#define PCI_DEVICE_ID_WCH_CH353_4S	0x3453
#define PCI_DEVICE_ID_WCH_CH353_2S1PF	0x5046
#define PCI_DEVICE_ID_WCH_CH353_1S1P	0x5053
#define PCI_DEVICE_ID_WCH_CH353_2S1P	0x7053
#define PCI_DEVICE_ID_WCH_CH355_4S	0x7173
#define PCI_VENDOR_ID_AGESTAR		0x5372
#define PCI_DEVICE_ID_AGESTAR_9375	0x6872
#define PCI_VENDOR_ID_ASIX		0x9710
#define PCI_DEVICE_ID_BROADCOM_TRUMANAGE 0x160a
#define PCI_DEVICE_ID_AMCC_ADDIDATA_APCI7800 0x818e

#define PCIE_VENDOR_ID_WCH		0x1c00
#define PCIE_DEVICE_ID_WCH_CH382_2S1P	0x3250
#define PCIE_DEVICE_ID_WCH_CH384_4S	0x3470
#define PCIE_DEVICE_ID_WCH_CH384_8S	0x3853
#define PCIE_DEVICE_ID_WCH_CH382_2S	0x3253

#define	PCI_DEVICE_ID_MOXA_CP102E	0x1024
#define	PCI_DEVICE_ID_MOXA_CP102EL	0x1025
#define	PCI_DEVICE_ID_MOXA_CP104EL_A	0x1045
#define	PCI_DEVICE_ID_MOXA_CP114EL	0x1144
#define	PCI_DEVICE_ID_MOXA_CP116E_A_A	0x1160
#define	PCI_DEVICE_ID_MOXA_CP116E_A_B	0x1161
#define	PCI_DEVICE_ID_MOXA_CP118EL_A	0x1182
#define	PCI_DEVICE_ID_MOXA_CP118E_A_I	0x1183
#define	PCI_DEVICE_ID_MOXA_CP132EL	0x1322
#define	PCI_DEVICE_ID_MOXA_CP134EL_A	0x1342
#define	PCI_DEVICE_ID_MOXA_CP138E_A	0x1381
#define	PCI_DEVICE_ID_MOXA_CP168EL_A	0x1683

/* Unknown vendors/cards - this should not be in linux/pci_ids.h */
#define PCI_SUBDEVICE_ID_UNKNOWN_0x1584	0x1584
#define PCI_SUBDEVICE_ID_UNKNOWN_0x1588	0x1588

/*
 * Master list of serial port init/setup/exit quirks.
 * This does not describe the general nature of the port.
 * (ie, baud base, number and location of ports, etc)
 *
 * This list is ordered alphabetically by vendor then device.
 * Specific entries must come before more generic entries.
 */
static struct pci_serial_quirk pci_serial_quirks[] = {
	/*
	* ADDI-DATA GmbH communication cards <info@addi-data.com>
	*/
	{
		.vendor         = PCI_VENDOR_ID_AMCC,
		.device         = PCI_DEVICE_ID_AMCC_ADDIDATA_APCI7800,
		.subvendor      = PCI_ANY_ID,
		.subdevice      = PCI_ANY_ID,
		.setup          = addidata_apci7800_setup,
	},
	/*
	 * AFAVLAB cards - these may be called via parport_serial
	 *  It is not clear whether this applies to all products.
	 */
	{
		.vendor		= PCI_VENDOR_ID_AFAVLAB,
		.device		= PCI_ANY_ID,
		.subvendor	= PCI_ANY_ID,
		.subdevice	= PCI_ANY_ID,
		.setup		= afavlab_setup,
	},
	/*
	 * HP Diva
	 */
	{
		.vendor		= PCI_VENDOR_ID_HP,
		.device		= PCI_DEVICE_ID_HP_DIVA,
		.subvendor	= PCI_ANY_ID,
		.subdevice	= PCI_ANY_ID,
		.init		= pci_hp_diva_init,
		.setup		= pci_hp_diva_setup,
	},
	/*
	 * HPE PCI serial device
	 */
	{
		.vendor         = PCI_VENDOR_ID_HP_3PAR,
		.device         = PCI_DEVICE_ID_HPE_PCI_SERIAL,
		.subvendor      = PCI_ANY_ID,
		.subdevice      = PCI_ANY_ID,
		.setup		= pci_hp_diva_setup,
	},
	/*
	 * Intel
	 */
	{
		.vendor		= PCI_VENDOR_ID_INTEL,
		.device		= PCI_DEVICE_ID_INTEL_80960_RP,
		.subvendor	= 0xe4bf,
		.subdevice	= PCI_ANY_ID,
		.init		= pci_inteli960ni_init,
		.setup		= pci_default_setup,
	},
	{
		.vendor		= PCI_VENDOR_ID_INTEL,
		.device		= PCI_DEVICE_ID_INTEL_8257X_SOL,
		.subvendor	= PCI_ANY_ID,
		.subdevice	= PCI_ANY_ID,
		.setup		= skip_tx_en_setup,
	},
	{
		.vendor		= PCI_VENDOR_ID_INTEL,
		.device		= PCI_DEVICE_ID_INTEL_82573L_SOL,
		.subvendor	= PCI_ANY_ID,
		.subdevice	= PCI_ANY_ID,
		.setup		= skip_tx_en_setup,
	},
	{
		.vendor		= PCI_VENDOR_ID_INTEL,
		.device		= PCI_DEVICE_ID_INTEL_82573E_SOL,
		.subvendor	= PCI_ANY_ID,
		.subdevice	= PCI_ANY_ID,
		.setup		= skip_tx_en_setup,
	},
	{
		.vendor		= PCI_VENDOR_ID_INTEL,
		.device		= PCI_DEVICE_ID_INTEL_CE4100_UART,
		.subvendor	= PCI_ANY_ID,
		.subdevice	= PCI_ANY_ID,
		.setup		= ce4100_serial_setup,
	},
	{
		.vendor		= PCI_VENDOR_ID_INTEL,
		.device		= PCI_DEVICE_ID_INTEL_PATSBURG_KT,
		.subvendor	= PCI_ANY_ID,
		.subdevice	= PCI_ANY_ID,
		.setup		= kt_serial_setup,
	},
	/*
	 * ITE
	 */
	{
		.vendor		= PCI_VENDOR_ID_ITE,
		.device		= PCI_DEVICE_ID_ITE_8872,
		.subvendor	= PCI_ANY_ID,
		.subdevice	= PCI_ANY_ID,
		.init		= pci_ite887x_init,
		.setup		= pci_default_setup,
		.exit		= pci_ite887x_exit,
	},
	/*
	 * National Instruments
	 */
	{
		.vendor		= PCI_VENDOR_ID_NI,
		.device		= PCI_DEVICE_ID_NI_PCI23216,
		.subvendor	= PCI_ANY_ID,
		.subdevice	= PCI_ANY_ID,
		.init		= pci_ni8420_init,
		.setup		= pci_default_setup,
		.exit		= pci_ni8420_exit,
	},
	{
		.vendor		= PCI_VENDOR_ID_NI,
		.device		= PCI_DEVICE_ID_NI_PCI2328,
		.subvendor	= PCI_ANY_ID,
		.subdevice	= PCI_ANY_ID,
		.init		= pci_ni8420_init,
		.setup		= pci_default_setup,
		.exit		= pci_ni8420_exit,
	},
	{
		.vendor		= PCI_VENDOR_ID_NI,
		.device		= PCI_DEVICE_ID_NI_PCI2324,
		.subvendor	= PCI_ANY_ID,
		.subdevice	= PCI_ANY_ID,
		.init		= pci_ni8420_init,
		.setup		= pci_default_setup,
		.exit		= pci_ni8420_exit,
	},
	{
		.vendor		= PCI_VENDOR_ID_NI,
		.device		= PCI_DEVICE_ID_NI_PCI2322,
		.subvendor	= PCI_ANY_ID,
		.subdevice	= PCI_ANY_ID,
		.init		= pci_ni8420_init,
		.setup		= pci_default_setup,
		.exit		= pci_ni8420_exit,
	},
	{
		.vendor		= PCI_VENDOR_ID_NI,
		.device		= PCI_DEVICE_ID_NI_PCI2324I,
		.subvendor	= PCI_ANY_ID,
		.subdevice	= PCI_ANY_ID,
		.init		= pci_ni8420_init,
		.setup		= pci_default_setup,
		.exit		= pci_ni8420_exit,
	},
	{
		.vendor		= PCI_VENDOR_ID_NI,
		.device		= PCI_DEVICE_ID_NI_PCI2322I,
		.subvendor	= PCI_ANY_ID,
		.subdevice	= PCI_ANY_ID,
		.init		= pci_ni8420_init,
		.setup		= pci_default_setup,
		.exit		= pci_ni8420_exit,
	},
	{
		.vendor		= PCI_VENDOR_ID_NI,
		.device		= PCI_DEVICE_ID_NI_PXI8420_23216,
		.subvendor	= PCI_ANY_ID,
		.subdevice	= PCI_ANY_ID,
		.init		= pci_ni8420_init,
		.setup		= pci_default_setup,
		.exit		= pci_ni8420_exit,
	},
	{
		.vendor		= PCI_VENDOR_ID_NI,
		.device		= PCI_DEVICE_ID_NI_PXI8420_2328,
		.subvendor	= PCI_ANY_ID,
		.subdevice	= PCI_ANY_ID,
		.init		= pci_ni8420_init,
		.setup		= pci_default_setup,
		.exit		= pci_ni8420_exit,
	},
	{
		.vendor		= PCI_VENDOR_ID_NI,
		.device		= PCI_DEVICE_ID_NI_PXI8420_2324,
		.subvendor	= PCI_ANY_ID,
		.subdevice	= PCI_ANY_ID,
		.init		= pci_ni8420_init,
		.setup		= pci_default_setup,
		.exit		= pci_ni8420_exit,
	},
	{
		.vendor		= PCI_VENDOR_ID_NI,
		.device		= PCI_DEVICE_ID_NI_PXI8420_2322,
		.subvendor	= PCI_ANY_ID,
		.subdevice	= PCI_ANY_ID,
		.init		= pci_ni8420_init,
		.setup		= pci_default_setup,
		.exit		= pci_ni8420_exit,
	},
	{
		.vendor		= PCI_VENDOR_ID_NI,
		.device		= PCI_DEVICE_ID_NI_PXI8422_2324,
		.subvendor	= PCI_ANY_ID,
		.subdevice	= PCI_ANY_ID,
		.init		= pci_ni8420_init,
		.setup		= pci_default_setup,
		.exit		= pci_ni8420_exit,
	},
	{
		.vendor		= PCI_VENDOR_ID_NI,
		.device		= PCI_DEVICE_ID_NI_PXI8422_2322,
		.subvendor	= PCI_ANY_ID,
		.subdevice	= PCI_ANY_ID,
		.init		= pci_ni8420_init,
		.setup		= pci_default_setup,
		.exit		= pci_ni8420_exit,
	},
	{
		.vendor		= PCI_VENDOR_ID_NI,
		.device		= PCI_ANY_ID,
		.subvendor	= PCI_ANY_ID,
		.subdevice	= PCI_ANY_ID,
		.init		= pci_ni8430_init,
		.setup		= pci_ni8430_setup,
		.exit		= pci_ni8430_exit,
	},
	/* Quatech */
	{
		.vendor		= PCI_VENDOR_ID_QUATECH,
		.device		= PCI_ANY_ID,
		.subvendor	= PCI_ANY_ID,
		.subdevice	= PCI_ANY_ID,
		.init		= pci_quatech_init,
		.setup		= pci_quatech_setup,
	},
	/*
	 * Panacom
	 */
	{
		.vendor		= PCI_VENDOR_ID_PANACOM,
		.device		= PCI_DEVICE_ID_PANACOM_QUADMODEM,
		.subvendor	= PCI_ANY_ID,
		.subdevice	= PCI_ANY_ID,
		.init		= pci_plx9050_init,
		.setup		= pci_default_setup,
		.exit		= pci_plx9050_exit,
	},
	{
		.vendor		= PCI_VENDOR_ID_PANACOM,
		.device		= PCI_DEVICE_ID_PANACOM_DUALMODEM,
		.subvendor	= PCI_ANY_ID,
		.subdevice	= PCI_ANY_ID,
		.init		= pci_plx9050_init,
		.setup		= pci_default_setup,
		.exit		= pci_plx9050_exit,
	},
	/*
	 * PLX
	 */
	{
		.vendor		= PCI_VENDOR_ID_PLX,
		.device		= PCI_DEVICE_ID_PLX_9050,
		.subvendor	= PCI_SUBVENDOR_ID_EXSYS,
		.subdevice	= PCI_SUBDEVICE_ID_EXSYS_4055,
		.init		= pci_plx9050_init,
		.setup		= pci_default_setup,
		.exit		= pci_plx9050_exit,
	},
	{
		.vendor		= PCI_VENDOR_ID_PLX,
		.device		= PCI_DEVICE_ID_PLX_9050,
		.subvendor	= PCI_SUBVENDOR_ID_KEYSPAN,
		.subdevice	= PCI_SUBDEVICE_ID_KEYSPAN_SX2,
		.init		= pci_plx9050_init,
		.setup		= pci_default_setup,
		.exit		= pci_plx9050_exit,
	},
	{
		.vendor		= PCI_VENDOR_ID_PLX,
		.device		= PCI_DEVICE_ID_PLX_ROMULUS,
		.subvendor	= PCI_VENDOR_ID_PLX,
		.subdevice	= PCI_DEVICE_ID_PLX_ROMULUS,
		.init		= pci_plx9050_init,
		.setup		= pci_default_setup,
		.exit		= pci_plx9050_exit,
	},
<<<<<<< HEAD
	{
		.vendor     = PCI_VENDOR_ID_ACCESIO,
		.device     = PCI_DEVICE_ID_ACCESIO_PCIE_COM_4SDB,
		.subvendor  = PCI_ANY_ID,
		.subdevice  = PCI_ANY_ID,
		.setup      = pci_pericom_setup_four_at_eight,
	},
	{
		.vendor     = PCI_VENDOR_ID_ACCESIO,
		.device     = PCI_DEVICE_ID_ACCESIO_MPCIE_COM_4S,
		.subvendor  = PCI_ANY_ID,
		.subdevice  = PCI_ANY_ID,
		.setup      = pci_pericom_setup_four_at_eight,
	},
	{
		.vendor     = PCI_VENDOR_ID_ACCESIO,
		.device     = PCI_DEVICE_ID_ACCESIO_PCIE_COM232_4DB,
		.subvendor  = PCI_ANY_ID,
		.subdevice  = PCI_ANY_ID,
		.setup      = pci_pericom_setup_four_at_eight,
	},
	{
		.vendor     = PCI_VENDOR_ID_ACCESIO,
		.device     = PCI_DEVICE_ID_ACCESIO_MPCIE_COM232_4,
		.subvendor  = PCI_ANY_ID,
		.subdevice  = PCI_ANY_ID,
		.setup      = pci_pericom_setup_four_at_eight,
	},
	{
		.vendor     = PCI_VENDOR_ID_ACCESIO,
		.device     = PCI_DEVICE_ID_ACCESIO_PCIE_COM_4SMDB,
		.subvendor  = PCI_ANY_ID,
		.subdevice  = PCI_ANY_ID,
		.setup      = pci_pericom_setup_four_at_eight,
	},
	{
		.vendor     = PCI_VENDOR_ID_ACCESIO,
		.device     = PCI_DEVICE_ID_ACCESIO_MPCIE_COM_4SM,
		.subvendor  = PCI_ANY_ID,
		.subdevice  = PCI_ANY_ID,
		.setup      = pci_pericom_setup_four_at_eight,
	},
	{
		.vendor     = PCI_VENDOR_ID_ACCESIO,
		.device     = PCI_DEVICE_ID_ACCESIO_MPCIE_ICM422_4,
		.subvendor  = PCI_ANY_ID,
		.subdevice  = PCI_ANY_ID,
		.setup      = pci_pericom_setup_four_at_eight,
	},
	{
		.vendor     = PCI_VENDOR_ID_ACCESIO,
		.device     = PCI_DEVICE_ID_ACCESIO_MPCIE_ICM485_4,
		.subvendor  = PCI_ANY_ID,
		.subdevice  = PCI_ANY_ID,
		.setup      = pci_pericom_setup_four_at_eight,
	},
	{
		.vendor     = PCI_VENDOR_ID_ACCESIO,
		.device     = PCI_DEVICE_ID_ACCESIO_PCIE_ICM232_4,
		.subvendor  = PCI_ANY_ID,
		.subdevice  = PCI_ANY_ID,
		.setup      = pci_pericom_setup_four_at_eight,
	},
	{
		.vendor     = PCI_VENDOR_ID_ACCESIO,
		.device     = PCI_DEVICE_ID_ACCESIO_PCIE_ICM_4S,
		.subvendor  = PCI_ANY_ID,
		.subdevice  = PCI_ANY_ID,
		.setup      = pci_pericom_setup_four_at_eight,
	},
	{
		.vendor     = PCI_VENDOR_ID_ACCESIO,
		.device     = PCI_DEVICE_ID_ACCESIO_MPCIE_ICM232_4,
		.subvendor  = PCI_ANY_ID,
		.subdevice  = PCI_ANY_ID,
		.setup      = pci_pericom_setup_four_at_eight,
	},
	{
		.vendor     = PCI_VENDOR_ID_ACCESIO,
		.device     = PCI_DEVICE_ID_ACCESIO_PCIE_COM422_4,
		.subvendor  = PCI_ANY_ID,
		.subdevice  = PCI_ANY_ID,
		.setup      = pci_pericom_setup_four_at_eight,
	},
	{
		.vendor     = PCI_VENDOR_ID_ACCESIO,
		.device     = PCI_DEVICE_ID_ACCESIO_PCIE_COM485_4,
		.subvendor  = PCI_ANY_ID,
		.subdevice  = PCI_ANY_ID,
		.setup      = pci_pericom_setup_four_at_eight,
	},
	{
		.vendor     = PCI_VENDOR_ID_ACCESIO,
		.device     = PCI_DEVICE_ID_ACCESIO_PCIE_COM232_4,
		.subvendor  = PCI_ANY_ID,
		.subdevice  = PCI_ANY_ID,
		.setup      = pci_pericom_setup_four_at_eight,
	},
	{
		.vendor     = PCI_VENDOR_ID_ACCESIO,
		.device     = PCI_DEVICE_ID_ACCESIO_PCIE_COM_4SM,
		.subvendor  = PCI_ANY_ID,
		.subdevice  = PCI_ANY_ID,
		.setup      = pci_pericom_setup_four_at_eight,
	},
	{
		.vendor     = PCI_VENDOR_ID_ACCESIO,
		.device     = PCI_DEVICE_ID_ACCESIO_PCIE_ICM_4SM,
		.subvendor  = PCI_ANY_ID,
		.subdevice  = PCI_ANY_ID,
		.setup      = pci_pericom_setup_four_at_eight,
	},
	{
		.vendor     = PCI_VENDOR_ID_ACCESIO,
		.device     = PCI_ANY_ID,
		.subvendor  = PCI_ANY_ID,
		.subdevice  = PCI_ANY_ID,
		.setup      = pci_pericom_setup,
	},	/*
=======
	/*
>>>>>>> 754e0b0e
	 * SBS Technologies, Inc., PMC-OCTALPRO 232
	 */
	{
		.vendor		= PCI_VENDOR_ID_SBSMODULARIO,
		.device		= PCI_DEVICE_ID_OCTPRO,
		.subvendor	= PCI_SUBVENDOR_ID_SBSMODULARIO,
		.subdevice	= PCI_SUBDEVICE_ID_OCTPRO232,
		.init		= sbs_init,
		.setup		= sbs_setup,
		.exit		= sbs_exit,
	},
	/*
	 * SBS Technologies, Inc., PMC-OCTALPRO 422
	 */
	{
		.vendor		= PCI_VENDOR_ID_SBSMODULARIO,
		.device		= PCI_DEVICE_ID_OCTPRO,
		.subvendor	= PCI_SUBVENDOR_ID_SBSMODULARIO,
		.subdevice	= PCI_SUBDEVICE_ID_OCTPRO422,
		.init		= sbs_init,
		.setup		= sbs_setup,
		.exit		= sbs_exit,
	},
	/*
	 * SBS Technologies, Inc., P-Octal 232
	 */
	{
		.vendor		= PCI_VENDOR_ID_SBSMODULARIO,
		.device		= PCI_DEVICE_ID_OCTPRO,
		.subvendor	= PCI_SUBVENDOR_ID_SBSMODULARIO,
		.subdevice	= PCI_SUBDEVICE_ID_POCTAL232,
		.init		= sbs_init,
		.setup		= sbs_setup,
		.exit		= sbs_exit,
	},
	/*
	 * SBS Technologies, Inc., P-Octal 422
	 */
	{
		.vendor		= PCI_VENDOR_ID_SBSMODULARIO,
		.device		= PCI_DEVICE_ID_OCTPRO,
		.subvendor	= PCI_SUBVENDOR_ID_SBSMODULARIO,
		.subdevice	= PCI_SUBDEVICE_ID_POCTAL422,
		.init		= sbs_init,
		.setup		= sbs_setup,
		.exit		= sbs_exit,
	},
	/*
	 * SIIG cards - these may be called via parport_serial
	 */
	{
		.vendor		= PCI_VENDOR_ID_SIIG,
		.device		= PCI_ANY_ID,
		.subvendor	= PCI_ANY_ID,
		.subdevice	= PCI_ANY_ID,
		.init		= pci_siig_init,
		.setup		= pci_siig_setup,
	},
	/*
	 * Titan cards
	 */
	{
		.vendor		= PCI_VENDOR_ID_TITAN,
		.device		= PCI_DEVICE_ID_TITAN_400L,
		.subvendor	= PCI_ANY_ID,
		.subdevice	= PCI_ANY_ID,
		.setup		= titan_400l_800l_setup,
	},
	{
		.vendor		= PCI_VENDOR_ID_TITAN,
		.device		= PCI_DEVICE_ID_TITAN_800L,
		.subvendor	= PCI_ANY_ID,
		.subdevice	= PCI_ANY_ID,
		.setup		= titan_400l_800l_setup,
	},
	/*
	 * Timedia cards
	 */
	{
		.vendor		= PCI_VENDOR_ID_TIMEDIA,
		.device		= PCI_DEVICE_ID_TIMEDIA_1889,
		.subvendor	= PCI_VENDOR_ID_TIMEDIA,
		.subdevice	= PCI_ANY_ID,
		.probe		= pci_timedia_probe,
		.init		= pci_timedia_init,
		.setup		= pci_timedia_setup,
	},
	{
		.vendor		= PCI_VENDOR_ID_TIMEDIA,
		.device		= PCI_ANY_ID,
		.subvendor	= PCI_ANY_ID,
		.subdevice	= PCI_ANY_ID,
		.setup		= pci_timedia_setup,
	},
	/*
	 * Sunix PCI serial boards
	 */
	{
		.vendor		= PCI_VENDOR_ID_SUNIX,
		.device		= PCI_DEVICE_ID_SUNIX_1999,
		.subvendor	= PCI_VENDOR_ID_SUNIX,
		.subdevice	= PCI_ANY_ID,
		.setup		= pci_sunix_setup,
	},
	/*
	 * Xircom cards
	 */
	{
		.vendor		= PCI_VENDOR_ID_XIRCOM,
		.device		= PCI_DEVICE_ID_XIRCOM_X3201_MDM,
		.subvendor	= PCI_ANY_ID,
		.subdevice	= PCI_ANY_ID,
		.init		= pci_xircom_init,
		.setup		= pci_default_setup,
	},
	/*
	 * Netmos cards - these may be called via parport_serial
	 */
	{
		.vendor		= PCI_VENDOR_ID_NETMOS,
		.device		= PCI_ANY_ID,
		.subvendor	= PCI_ANY_ID,
		.subdevice	= PCI_ANY_ID,
		.init		= pci_netmos_init,
		.setup		= pci_netmos_9900_setup,
	},
	/*
	 * EndRun Technologies
	*/
	{
		.vendor		= PCI_VENDOR_ID_ENDRUN,
		.device		= PCI_ANY_ID,
		.subvendor	= PCI_ANY_ID,
		.subdevice	= PCI_ANY_ID,
		.init		= pci_endrun_init,
		.setup		= pci_default_setup,
	},
	/*
	 * For Oxford Semiconductor Tornado based devices
	 */
	{
		.vendor		= PCI_VENDOR_ID_OXSEMI,
		.device		= PCI_ANY_ID,
		.subvendor	= PCI_ANY_ID,
		.subdevice	= PCI_ANY_ID,
		.init		= pci_oxsemi_tornado_init,
		.setup		= pci_default_setup,
	},
	{
		.vendor		= PCI_VENDOR_ID_MAINPINE,
		.device		= PCI_ANY_ID,
		.subvendor	= PCI_ANY_ID,
		.subdevice	= PCI_ANY_ID,
		.init		= pci_oxsemi_tornado_init,
		.setup		= pci_default_setup,
	},
	{
		.vendor		= PCI_VENDOR_ID_DIGI,
		.device		= PCIE_DEVICE_ID_NEO_2_OX_IBM,
		.subvendor		= PCI_SUBVENDOR_ID_IBM,
		.subdevice		= PCI_ANY_ID,
		.init			= pci_oxsemi_tornado_init,
		.setup		= pci_default_setup,
	},
	{
		.vendor         = PCI_VENDOR_ID_INTEL,
		.device         = 0x8811,
		.subvendor	= PCI_ANY_ID,
		.subdevice	= PCI_ANY_ID,
		.init		= pci_eg20t_init,
		.setup		= pci_default_setup,
	},
	{
		.vendor         = PCI_VENDOR_ID_INTEL,
		.device         = 0x8812,
		.subvendor	= PCI_ANY_ID,
		.subdevice	= PCI_ANY_ID,
		.init		= pci_eg20t_init,
		.setup		= pci_default_setup,
	},
	{
		.vendor         = PCI_VENDOR_ID_INTEL,
		.device         = 0x8813,
		.subvendor	= PCI_ANY_ID,
		.subdevice	= PCI_ANY_ID,
		.init		= pci_eg20t_init,
		.setup		= pci_default_setup,
	},
	{
		.vendor         = PCI_VENDOR_ID_INTEL,
		.device         = 0x8814,
		.subvendor	= PCI_ANY_ID,
		.subdevice	= PCI_ANY_ID,
		.init		= pci_eg20t_init,
		.setup		= pci_default_setup,
	},
	{
		.vendor         = 0x10DB,
		.device         = 0x8027,
		.subvendor	= PCI_ANY_ID,
		.subdevice	= PCI_ANY_ID,
		.init		= pci_eg20t_init,
		.setup		= pci_default_setup,
	},
	{
		.vendor         = 0x10DB,
		.device         = 0x8028,
		.subvendor	= PCI_ANY_ID,
		.subdevice	= PCI_ANY_ID,
		.init		= pci_eg20t_init,
		.setup		= pci_default_setup,
	},
	{
		.vendor         = 0x10DB,
		.device         = 0x8029,
		.subvendor	= PCI_ANY_ID,
		.subdevice	= PCI_ANY_ID,
		.init		= pci_eg20t_init,
		.setup		= pci_default_setup,
	},
	{
		.vendor         = 0x10DB,
		.device         = 0x800C,
		.subvendor	= PCI_ANY_ID,
		.subdevice	= PCI_ANY_ID,
		.init		= pci_eg20t_init,
		.setup		= pci_default_setup,
	},
	{
		.vendor         = 0x10DB,
		.device         = 0x800D,
		.subvendor	= PCI_ANY_ID,
		.subdevice	= PCI_ANY_ID,
		.init		= pci_eg20t_init,
		.setup		= pci_default_setup,
	},
	/*
	 * Cronyx Omega PCI (PLX-chip based)
	 */
	{
		.vendor		= PCI_VENDOR_ID_PLX,
		.device		= PCI_DEVICE_ID_PLX_CRONYX_OMEGA,
		.subvendor	= PCI_ANY_ID,
		.subdevice	= PCI_ANY_ID,
		.setup		= pci_omegapci_setup,
	},
	/* WCH CH353 1S1P card (16550 clone) */
	{
		.vendor         = PCI_VENDOR_ID_WCH,
		.device         = PCI_DEVICE_ID_WCH_CH353_1S1P,
		.subvendor      = PCI_ANY_ID,
		.subdevice      = PCI_ANY_ID,
		.setup          = pci_wch_ch353_setup,
	},
	/* WCH CH353 2S1P card (16550 clone) */
	{
		.vendor         = PCI_VENDOR_ID_WCH,
		.device         = PCI_DEVICE_ID_WCH_CH353_2S1P,
		.subvendor      = PCI_ANY_ID,
		.subdevice      = PCI_ANY_ID,
		.setup          = pci_wch_ch353_setup,
	},
	/* WCH CH353 4S card (16550 clone) */
	{
		.vendor         = PCI_VENDOR_ID_WCH,
		.device         = PCI_DEVICE_ID_WCH_CH353_4S,
		.subvendor      = PCI_ANY_ID,
		.subdevice      = PCI_ANY_ID,
		.setup          = pci_wch_ch353_setup,
	},
	/* WCH CH353 2S1PF card (16550 clone) */
	{
		.vendor         = PCI_VENDOR_ID_WCH,
		.device         = PCI_DEVICE_ID_WCH_CH353_2S1PF,
		.subvendor      = PCI_ANY_ID,
		.subdevice      = PCI_ANY_ID,
		.setup          = pci_wch_ch353_setup,
	},
	/* WCH CH352 2S card (16550 clone) */
	{
		.vendor		= PCI_VENDOR_ID_WCH,
		.device		= PCI_DEVICE_ID_WCH_CH352_2S,
		.subvendor	= PCI_ANY_ID,
		.subdevice	= PCI_ANY_ID,
		.setup		= pci_wch_ch353_setup,
	},
	/* WCH CH355 4S card (16550 clone) */
	{
		.vendor		= PCI_VENDOR_ID_WCH,
		.device		= PCI_DEVICE_ID_WCH_CH355_4S,
		.subvendor	= PCI_ANY_ID,
		.subdevice	= PCI_ANY_ID,
		.setup		= pci_wch_ch355_setup,
	},
	/* WCH CH382 2S card (16850 clone) */
	{
		.vendor         = PCIE_VENDOR_ID_WCH,
		.device         = PCIE_DEVICE_ID_WCH_CH382_2S,
		.subvendor      = PCI_ANY_ID,
		.subdevice      = PCI_ANY_ID,
		.setup          = pci_wch_ch38x_setup,
	},
	/* WCH CH382 2S1P card (16850 clone) */
	{
		.vendor         = PCIE_VENDOR_ID_WCH,
		.device         = PCIE_DEVICE_ID_WCH_CH382_2S1P,
		.subvendor      = PCI_ANY_ID,
		.subdevice      = PCI_ANY_ID,
		.setup          = pci_wch_ch38x_setup,
	},
	/* WCH CH384 4S card (16850 clone) */
	{
		.vendor         = PCIE_VENDOR_ID_WCH,
		.device         = PCIE_DEVICE_ID_WCH_CH384_4S,
		.subvendor      = PCI_ANY_ID,
		.subdevice      = PCI_ANY_ID,
		.setup          = pci_wch_ch38x_setup,
	},
	/* WCH CH384 8S card (16850 clone) */
	{
		.vendor         = PCIE_VENDOR_ID_WCH,
		.device         = PCIE_DEVICE_ID_WCH_CH384_8S,
		.subvendor      = PCI_ANY_ID,
		.subdevice      = PCI_ANY_ID,
		.init           = pci_wch_ch38x_init,
		.exit		= pci_wch_ch38x_exit,
		.setup          = pci_wch_ch38x_setup,
	},
	/*
	 * ASIX devices with FIFO bug
	 */
	{
		.vendor		= PCI_VENDOR_ID_ASIX,
		.device		= PCI_ANY_ID,
		.subvendor	= PCI_ANY_ID,
		.subdevice	= PCI_ANY_ID,
		.setup		= pci_asix_setup,
	},
	/*
	 * Broadcom TruManage (NetXtreme)
	 */
	{
		.vendor		= PCI_VENDOR_ID_BROADCOM,
		.device		= PCI_DEVICE_ID_BROADCOM_TRUMANAGE,
		.subvendor	= PCI_ANY_ID,
		.subdevice	= PCI_ANY_ID,
		.setup		= pci_brcm_trumanage_setup,
	},
	{
		.vendor		= 0x1c29,
		.device		= 0x1104,
		.subvendor	= PCI_ANY_ID,
		.subdevice	= PCI_ANY_ID,
		.setup		= pci_fintek_setup,
		.init		= pci_fintek_init,
	},
	{
		.vendor		= 0x1c29,
		.device		= 0x1108,
		.subvendor	= PCI_ANY_ID,
		.subdevice	= PCI_ANY_ID,
		.setup		= pci_fintek_setup,
		.init		= pci_fintek_init,
	},
	{
		.vendor		= 0x1c29,
		.device		= 0x1112,
		.subvendor	= PCI_ANY_ID,
		.subdevice	= PCI_ANY_ID,
		.setup		= pci_fintek_setup,
		.init		= pci_fintek_init,
	},
	/*
	 * MOXA
	 */
	{
		.vendor		= PCI_VENDOR_ID_MOXA,
		.device		= PCI_ANY_ID,
		.subvendor	= PCI_ANY_ID,
		.subdevice	= PCI_ANY_ID,
		.setup		= pci_moxa_setup,
	},
	{
		.vendor		= 0x1c29,
		.device		= 0x1204,
		.subvendor	= PCI_ANY_ID,
		.subdevice	= PCI_ANY_ID,
		.setup		= pci_fintek_f815xxa_setup,
		.init		= pci_fintek_f815xxa_init,
	},
	{
		.vendor		= 0x1c29,
		.device		= 0x1208,
		.subvendor	= PCI_ANY_ID,
		.subdevice	= PCI_ANY_ID,
		.setup		= pci_fintek_f815xxa_setup,
		.init		= pci_fintek_f815xxa_init,
	},
	{
		.vendor		= 0x1c29,
		.device		= 0x1212,
		.subvendor	= PCI_ANY_ID,
		.subdevice	= PCI_ANY_ID,
		.setup		= pci_fintek_f815xxa_setup,
		.init		= pci_fintek_f815xxa_init,
	},

	/*
	 * Default "match everything" terminator entry
	 */
	{
		.vendor		= PCI_ANY_ID,
		.device		= PCI_ANY_ID,
		.subvendor	= PCI_ANY_ID,
		.subdevice	= PCI_ANY_ID,
		.setup		= pci_default_setup,
	}
};

static inline int quirk_id_matches(u32 quirk_id, u32 dev_id)
{
	return quirk_id == PCI_ANY_ID || quirk_id == dev_id;
}

static struct pci_serial_quirk *find_quirk(struct pci_dev *dev)
{
	struct pci_serial_quirk *quirk;

	for (quirk = pci_serial_quirks; ; quirk++)
		if (quirk_id_matches(quirk->vendor, dev->vendor) &&
		    quirk_id_matches(quirk->device, dev->device) &&
		    quirk_id_matches(quirk->subvendor, dev->subsystem_vendor) &&
		    quirk_id_matches(quirk->subdevice, dev->subsystem_device))
			break;
	return quirk;
}

/*
 * This is the configuration table for all of the PCI serial boards
 * which we support.  It is directly indexed by the pci_board_num_t enum
 * value, which is encoded in the pci_device_id PCI probe table's
 * driver_data member.
 *
 * The makeup of these names are:
 *  pbn_bn{_bt}_n_baud{_offsetinhex}
 *
 *  bn		= PCI BAR number
 *  bt		= Index using PCI BARs
 *  n		= number of serial ports
 *  baud	= baud rate
 *  offsetinhex	= offset for each sequential port (in hex)
 *
 * This table is sorted by (in order): bn, bt, baud, offsetindex, n.
 *
 * Please note: in theory if n = 1, _bt infix should make no difference.
 * ie, pbn_b0_1_115200 is the same as pbn_b0_bt_1_115200
 */
enum pci_board_num_t {
	pbn_default = 0,

	pbn_b0_1_115200,
	pbn_b0_2_115200,
	pbn_b0_4_115200,
	pbn_b0_5_115200,
	pbn_b0_8_115200,

	pbn_b0_1_921600,
	pbn_b0_2_921600,
	pbn_b0_4_921600,

	pbn_b0_2_1130000,

	pbn_b0_4_1152000,

	pbn_b0_4_1250000,

	pbn_b0_2_1843200,
	pbn_b0_4_1843200,

	pbn_b0_1_3906250,

	pbn_b0_bt_1_115200,
	pbn_b0_bt_2_115200,
	pbn_b0_bt_4_115200,
	pbn_b0_bt_8_115200,

	pbn_b0_bt_1_460800,
	pbn_b0_bt_2_460800,
	pbn_b0_bt_4_460800,

	pbn_b0_bt_1_921600,
	pbn_b0_bt_2_921600,
	pbn_b0_bt_4_921600,
	pbn_b0_bt_8_921600,

	pbn_b1_1_115200,
	pbn_b1_2_115200,
	pbn_b1_4_115200,
	pbn_b1_8_115200,
	pbn_b1_16_115200,

	pbn_b1_1_921600,
	pbn_b1_2_921600,
	pbn_b1_4_921600,
	pbn_b1_8_921600,

	pbn_b1_2_1250000,

	pbn_b1_bt_1_115200,
	pbn_b1_bt_2_115200,
	pbn_b1_bt_4_115200,

	pbn_b1_bt_2_921600,

	pbn_b1_1_1382400,
	pbn_b1_2_1382400,
	pbn_b1_4_1382400,
	pbn_b1_8_1382400,

	pbn_b2_1_115200,
	pbn_b2_2_115200,
	pbn_b2_4_115200,
	pbn_b2_8_115200,

	pbn_b2_1_460800,
	pbn_b2_4_460800,
	pbn_b2_8_460800,
	pbn_b2_16_460800,

	pbn_b2_1_921600,
	pbn_b2_4_921600,
	pbn_b2_8_921600,

	pbn_b2_8_1152000,

	pbn_b2_bt_1_115200,
	pbn_b2_bt_2_115200,
	pbn_b2_bt_4_115200,

	pbn_b2_bt_2_921600,
	pbn_b2_bt_4_921600,

	pbn_b3_2_115200,
	pbn_b3_4_115200,
	pbn_b3_8_115200,

	pbn_b4_bt_2_921600,
	pbn_b4_bt_4_921600,
	pbn_b4_bt_8_921600,

	/*
	 * Board-specific versions.
	 */
	pbn_panacom,
	pbn_panacom2,
	pbn_panacom4,
	pbn_plx_romulus,
	pbn_endrun_2_4000000,
	pbn_oxsemi,
	pbn_oxsemi_1_3906250,
	pbn_oxsemi_2_3906250,
	pbn_oxsemi_4_3906250,
	pbn_oxsemi_8_3906250,
	pbn_intel_i960,
	pbn_sgi_ioc3,
	pbn_computone_4,
	pbn_computone_6,
	pbn_computone_8,
	pbn_sbsxrsio,
	pbn_pasemi_1682M,
	pbn_ni8430_2,
	pbn_ni8430_4,
	pbn_ni8430_8,
	pbn_ni8430_16,
	pbn_ADDIDATA_PCIe_1_3906250,
	pbn_ADDIDATA_PCIe_2_3906250,
	pbn_ADDIDATA_PCIe_4_3906250,
	pbn_ADDIDATA_PCIe_8_3906250,
	pbn_ce4100_1_115200,
	pbn_omegapci,
	pbn_NETMOS9900_2s_115200,
	pbn_brcm_trumanage,
	pbn_fintek_4,
	pbn_fintek_8,
	pbn_fintek_12,
	pbn_fintek_F81504A,
	pbn_fintek_F81508A,
	pbn_fintek_F81512A,
	pbn_wch382_2,
	pbn_wch384_4,
	pbn_wch384_8,
	pbn_sunix_pci_1s,
	pbn_sunix_pci_2s,
	pbn_sunix_pci_4s,
	pbn_sunix_pci_8s,
	pbn_sunix_pci_16s,
	pbn_titan_1_4000000,
	pbn_titan_2_4000000,
	pbn_titan_4_4000000,
	pbn_titan_8_4000000,
	pbn_moxa8250_2p,
	pbn_moxa8250_4p,
	pbn_moxa8250_8p,
};

/*
 * uart_offset - the space between channels
 * reg_shift   - describes how the UART registers are mapped
 *               to PCI memory by the card.
 * For example IER register on SBS, Inc. PMC-OctPro is located at
 * offset 0x10 from the UART base, while UART_IER is defined as 1
 * in include/linux/serial_reg.h,
 * see first lines of serial_in() and serial_out() in 8250.c
*/

static struct pciserial_board pci_boards[] = {
	[pbn_default] = {
		.flags		= FL_BASE0,
		.num_ports	= 1,
		.base_baud	= 115200,
		.uart_offset	= 8,
	},
	[pbn_b0_1_115200] = {
		.flags		= FL_BASE0,
		.num_ports	= 1,
		.base_baud	= 115200,
		.uart_offset	= 8,
	},
	[pbn_b0_2_115200] = {
		.flags		= FL_BASE0,
		.num_ports	= 2,
		.base_baud	= 115200,
		.uart_offset	= 8,
	},
	[pbn_b0_4_115200] = {
		.flags		= FL_BASE0,
		.num_ports	= 4,
		.base_baud	= 115200,
		.uart_offset	= 8,
	},
	[pbn_b0_5_115200] = {
		.flags		= FL_BASE0,
		.num_ports	= 5,
		.base_baud	= 115200,
		.uart_offset	= 8,
	},
	[pbn_b0_8_115200] = {
		.flags		= FL_BASE0,
		.num_ports	= 8,
		.base_baud	= 115200,
		.uart_offset	= 8,
	},
	[pbn_b0_1_921600] = {
		.flags		= FL_BASE0,
		.num_ports	= 1,
		.base_baud	= 921600,
		.uart_offset	= 8,
	},
	[pbn_b0_2_921600] = {
		.flags		= FL_BASE0,
		.num_ports	= 2,
		.base_baud	= 921600,
		.uart_offset	= 8,
	},
	[pbn_b0_4_921600] = {
		.flags		= FL_BASE0,
		.num_ports	= 4,
		.base_baud	= 921600,
		.uart_offset	= 8,
	},

	[pbn_b0_2_1130000] = {
		.flags          = FL_BASE0,
		.num_ports      = 2,
		.base_baud      = 1130000,
		.uart_offset    = 8,
	},

	[pbn_b0_4_1152000] = {
		.flags		= FL_BASE0,
		.num_ports	= 4,
		.base_baud	= 1152000,
		.uart_offset	= 8,
	},

	[pbn_b0_4_1250000] = {
		.flags		= FL_BASE0,
		.num_ports	= 4,
		.base_baud	= 1250000,
		.uart_offset	= 8,
	},

	[pbn_b0_2_1843200] = {
		.flags		= FL_BASE0,
		.num_ports	= 2,
		.base_baud	= 1843200,
		.uart_offset	= 8,
	},
	[pbn_b0_4_1843200] = {
		.flags		= FL_BASE0,
		.num_ports	= 4,
		.base_baud	= 1843200,
		.uart_offset	= 8,
	},

	[pbn_b0_1_3906250] = {
		.flags		= FL_BASE0,
		.num_ports	= 1,
		.base_baud	= 3906250,
		.uart_offset	= 8,
	},

	[pbn_b0_bt_1_115200] = {
		.flags		= FL_BASE0|FL_BASE_BARS,
		.num_ports	= 1,
		.base_baud	= 115200,
		.uart_offset	= 8,
	},
	[pbn_b0_bt_2_115200] = {
		.flags		= FL_BASE0|FL_BASE_BARS,
		.num_ports	= 2,
		.base_baud	= 115200,
		.uart_offset	= 8,
	},
	[pbn_b0_bt_4_115200] = {
		.flags		= FL_BASE0|FL_BASE_BARS,
		.num_ports	= 4,
		.base_baud	= 115200,
		.uart_offset	= 8,
	},
	[pbn_b0_bt_8_115200] = {
		.flags		= FL_BASE0|FL_BASE_BARS,
		.num_ports	= 8,
		.base_baud	= 115200,
		.uart_offset	= 8,
	},

	[pbn_b0_bt_1_460800] = {
		.flags		= FL_BASE0|FL_BASE_BARS,
		.num_ports	= 1,
		.base_baud	= 460800,
		.uart_offset	= 8,
	},
	[pbn_b0_bt_2_460800] = {
		.flags		= FL_BASE0|FL_BASE_BARS,
		.num_ports	= 2,
		.base_baud	= 460800,
		.uart_offset	= 8,
	},
	[pbn_b0_bt_4_460800] = {
		.flags		= FL_BASE0|FL_BASE_BARS,
		.num_ports	= 4,
		.base_baud	= 460800,
		.uart_offset	= 8,
	},

	[pbn_b0_bt_1_921600] = {
		.flags		= FL_BASE0|FL_BASE_BARS,
		.num_ports	= 1,
		.base_baud	= 921600,
		.uart_offset	= 8,
	},
	[pbn_b0_bt_2_921600] = {
		.flags		= FL_BASE0|FL_BASE_BARS,
		.num_ports	= 2,
		.base_baud	= 921600,
		.uart_offset	= 8,
	},
	[pbn_b0_bt_4_921600] = {
		.flags		= FL_BASE0|FL_BASE_BARS,
		.num_ports	= 4,
		.base_baud	= 921600,
		.uart_offset	= 8,
	},
	[pbn_b0_bt_8_921600] = {
		.flags		= FL_BASE0|FL_BASE_BARS,
		.num_ports	= 8,
		.base_baud	= 921600,
		.uart_offset	= 8,
	},

	[pbn_b1_1_115200] = {
		.flags		= FL_BASE1,
		.num_ports	= 1,
		.base_baud	= 115200,
		.uart_offset	= 8,
	},
	[pbn_b1_2_115200] = {
		.flags		= FL_BASE1,
		.num_ports	= 2,
		.base_baud	= 115200,
		.uart_offset	= 8,
	},
	[pbn_b1_4_115200] = {
		.flags		= FL_BASE1,
		.num_ports	= 4,
		.base_baud	= 115200,
		.uart_offset	= 8,
	},
	[pbn_b1_8_115200] = {
		.flags		= FL_BASE1,
		.num_ports	= 8,
		.base_baud	= 115200,
		.uart_offset	= 8,
	},
	[pbn_b1_16_115200] = {
		.flags		= FL_BASE1,
		.num_ports	= 16,
		.base_baud	= 115200,
		.uart_offset	= 8,
	},

	[pbn_b1_1_921600] = {
		.flags		= FL_BASE1,
		.num_ports	= 1,
		.base_baud	= 921600,
		.uart_offset	= 8,
	},
	[pbn_b1_2_921600] = {
		.flags		= FL_BASE1,
		.num_ports	= 2,
		.base_baud	= 921600,
		.uart_offset	= 8,
	},
	[pbn_b1_4_921600] = {
		.flags		= FL_BASE1,
		.num_ports	= 4,
		.base_baud	= 921600,
		.uart_offset	= 8,
	},
	[pbn_b1_8_921600] = {
		.flags		= FL_BASE1,
		.num_ports	= 8,
		.base_baud	= 921600,
		.uart_offset	= 8,
	},
	[pbn_b1_2_1250000] = {
		.flags		= FL_BASE1,
		.num_ports	= 2,
		.base_baud	= 1250000,
		.uart_offset	= 8,
	},

	[pbn_b1_bt_1_115200] = {
		.flags		= FL_BASE1|FL_BASE_BARS,
		.num_ports	= 1,
		.base_baud	= 115200,
		.uart_offset	= 8,
	},
	[pbn_b1_bt_2_115200] = {
		.flags		= FL_BASE1|FL_BASE_BARS,
		.num_ports	= 2,
		.base_baud	= 115200,
		.uart_offset	= 8,
	},
	[pbn_b1_bt_4_115200] = {
		.flags		= FL_BASE1|FL_BASE_BARS,
		.num_ports	= 4,
		.base_baud	= 115200,
		.uart_offset	= 8,
	},

	[pbn_b1_bt_2_921600] = {
		.flags		= FL_BASE1|FL_BASE_BARS,
		.num_ports	= 2,
		.base_baud	= 921600,
		.uart_offset	= 8,
	},

	[pbn_b1_1_1382400] = {
		.flags		= FL_BASE1,
		.num_ports	= 1,
		.base_baud	= 1382400,
		.uart_offset	= 8,
	},
	[pbn_b1_2_1382400] = {
		.flags		= FL_BASE1,
		.num_ports	= 2,
		.base_baud	= 1382400,
		.uart_offset	= 8,
	},
	[pbn_b1_4_1382400] = {
		.flags		= FL_BASE1,
		.num_ports	= 4,
		.base_baud	= 1382400,
		.uart_offset	= 8,
	},
	[pbn_b1_8_1382400] = {
		.flags		= FL_BASE1,
		.num_ports	= 8,
		.base_baud	= 1382400,
		.uart_offset	= 8,
	},

	[pbn_b2_1_115200] = {
		.flags		= FL_BASE2,
		.num_ports	= 1,
		.base_baud	= 115200,
		.uart_offset	= 8,
	},
	[pbn_b2_2_115200] = {
		.flags		= FL_BASE2,
		.num_ports	= 2,
		.base_baud	= 115200,
		.uart_offset	= 8,
	},
	[pbn_b2_4_115200] = {
		.flags          = FL_BASE2,
		.num_ports      = 4,
		.base_baud      = 115200,
		.uart_offset    = 8,
	},
	[pbn_b2_8_115200] = {
		.flags		= FL_BASE2,
		.num_ports	= 8,
		.base_baud	= 115200,
		.uart_offset	= 8,
	},

	[pbn_b2_1_460800] = {
		.flags		= FL_BASE2,
		.num_ports	= 1,
		.base_baud	= 460800,
		.uart_offset	= 8,
	},
	[pbn_b2_4_460800] = {
		.flags		= FL_BASE2,
		.num_ports	= 4,
		.base_baud	= 460800,
		.uart_offset	= 8,
	},
	[pbn_b2_8_460800] = {
		.flags		= FL_BASE2,
		.num_ports	= 8,
		.base_baud	= 460800,
		.uart_offset	= 8,
	},
	[pbn_b2_16_460800] = {
		.flags		= FL_BASE2,
		.num_ports	= 16,
		.base_baud	= 460800,
		.uart_offset	= 8,
	 },

	[pbn_b2_1_921600] = {
		.flags		= FL_BASE2,
		.num_ports	= 1,
		.base_baud	= 921600,
		.uart_offset	= 8,
	},
	[pbn_b2_4_921600] = {
		.flags		= FL_BASE2,
		.num_ports	= 4,
		.base_baud	= 921600,
		.uart_offset	= 8,
	},
	[pbn_b2_8_921600] = {
		.flags		= FL_BASE2,
		.num_ports	= 8,
		.base_baud	= 921600,
		.uart_offset	= 8,
	},

	[pbn_b2_8_1152000] = {
		.flags		= FL_BASE2,
		.num_ports	= 8,
		.base_baud	= 1152000,
		.uart_offset	= 8,
	},

	[pbn_b2_bt_1_115200] = {
		.flags		= FL_BASE2|FL_BASE_BARS,
		.num_ports	= 1,
		.base_baud	= 115200,
		.uart_offset	= 8,
	},
	[pbn_b2_bt_2_115200] = {
		.flags		= FL_BASE2|FL_BASE_BARS,
		.num_ports	= 2,
		.base_baud	= 115200,
		.uart_offset	= 8,
	},
	[pbn_b2_bt_4_115200] = {
		.flags		= FL_BASE2|FL_BASE_BARS,
		.num_ports	= 4,
		.base_baud	= 115200,
		.uart_offset	= 8,
	},

	[pbn_b2_bt_2_921600] = {
		.flags		= FL_BASE2|FL_BASE_BARS,
		.num_ports	= 2,
		.base_baud	= 921600,
		.uart_offset	= 8,
	},
	[pbn_b2_bt_4_921600] = {
		.flags		= FL_BASE2|FL_BASE_BARS,
		.num_ports	= 4,
		.base_baud	= 921600,
		.uart_offset	= 8,
	},

	[pbn_b3_2_115200] = {
		.flags		= FL_BASE3,
		.num_ports	= 2,
		.base_baud	= 115200,
		.uart_offset	= 8,
	},
	[pbn_b3_4_115200] = {
		.flags		= FL_BASE3,
		.num_ports	= 4,
		.base_baud	= 115200,
		.uart_offset	= 8,
	},
	[pbn_b3_8_115200] = {
		.flags		= FL_BASE3,
		.num_ports	= 8,
		.base_baud	= 115200,
		.uart_offset	= 8,
	},

	[pbn_b4_bt_2_921600] = {
		.flags		= FL_BASE4,
		.num_ports	= 2,
		.base_baud	= 921600,
		.uart_offset	= 8,
	},
	[pbn_b4_bt_4_921600] = {
		.flags		= FL_BASE4,
		.num_ports	= 4,
		.base_baud	= 921600,
		.uart_offset	= 8,
	},
	[pbn_b4_bt_8_921600] = {
		.flags		= FL_BASE4,
		.num_ports	= 8,
		.base_baud	= 921600,
		.uart_offset	= 8,
	},

	/*
	 * Entries following this are board-specific.
	 */

	/*
	 * Panacom - IOMEM
	 */
	[pbn_panacom] = {
		.flags		= FL_BASE2,
		.num_ports	= 2,
		.base_baud	= 921600,
		.uart_offset	= 0x400,
		.reg_shift	= 7,
	},
	[pbn_panacom2] = {
		.flags		= FL_BASE2|FL_BASE_BARS,
		.num_ports	= 2,
		.base_baud	= 921600,
		.uart_offset	= 0x400,
		.reg_shift	= 7,
	},
	[pbn_panacom4] = {
		.flags		= FL_BASE2|FL_BASE_BARS,
		.num_ports	= 4,
		.base_baud	= 921600,
		.uart_offset	= 0x400,
		.reg_shift	= 7,
	},

	/* I think this entry is broken - the first_offset looks wrong --rmk */
	[pbn_plx_romulus] = {
		.flags		= FL_BASE2,
		.num_ports	= 4,
		.base_baud	= 921600,
		.uart_offset	= 8 << 2,
		.reg_shift	= 2,
		.first_offset	= 0x03,
	},

	/*
	 * EndRun Technologies
	* Uses the size of PCI Base region 0 to
	* signal now many ports are available
	* 2 port 952 Uart support
	*/
	[pbn_endrun_2_4000000] = {
		.flags		= FL_BASE0,
		.num_ports	= 2,
		.base_baud	= 4000000,
		.uart_offset	= 0x200,
		.first_offset	= 0x1000,
	},

	/*
	 * This board uses the size of PCI Base region 0 to
	 * signal now many ports are available
	 */
	[pbn_oxsemi] = {
		.flags		= FL_BASE0|FL_REGION_SZ_CAP,
		.num_ports	= 32,
		.base_baud	= 115200,
		.uart_offset	= 8,
	},
	[pbn_oxsemi_1_3906250] = {
		.flags		= FL_BASE0,
		.num_ports	= 1,
		.base_baud	= 3906250,
		.uart_offset	= 0x200,
		.first_offset	= 0x1000,
	},
	[pbn_oxsemi_2_3906250] = {
		.flags		= FL_BASE0,
		.num_ports	= 2,
		.base_baud	= 3906250,
		.uart_offset	= 0x200,
		.first_offset	= 0x1000,
	},
	[pbn_oxsemi_4_3906250] = {
		.flags		= FL_BASE0,
		.num_ports	= 4,
		.base_baud	= 3906250,
		.uart_offset	= 0x200,
		.first_offset	= 0x1000,
	},
	[pbn_oxsemi_8_3906250] = {
		.flags		= FL_BASE0,
		.num_ports	= 8,
		.base_baud	= 3906250,
		.uart_offset	= 0x200,
		.first_offset	= 0x1000,
	},


	/*
	 * EKF addition for i960 Boards form EKF with serial port.
	 * Max 256 ports.
	 */
	[pbn_intel_i960] = {
		.flags		= FL_BASE0,
		.num_ports	= 32,
		.base_baud	= 921600,
		.uart_offset	= 8 << 2,
		.reg_shift	= 2,
		.first_offset	= 0x10000,
	},
	[pbn_sgi_ioc3] = {
		.flags		= FL_BASE0|FL_NOIRQ,
		.num_ports	= 1,
		.base_baud	= 458333,
		.uart_offset	= 8,
		.reg_shift	= 0,
		.first_offset	= 0x20178,
	},

	/*
	 * Computone - uses IOMEM.
	 */
	[pbn_computone_4] = {
		.flags		= FL_BASE0,
		.num_ports	= 4,
		.base_baud	= 921600,
		.uart_offset	= 0x40,
		.reg_shift	= 2,
		.first_offset	= 0x200,
	},
	[pbn_computone_6] = {
		.flags		= FL_BASE0,
		.num_ports	= 6,
		.base_baud	= 921600,
		.uart_offset	= 0x40,
		.reg_shift	= 2,
		.first_offset	= 0x200,
	},
	[pbn_computone_8] = {
		.flags		= FL_BASE0,
		.num_ports	= 8,
		.base_baud	= 921600,
		.uart_offset	= 0x40,
		.reg_shift	= 2,
		.first_offset	= 0x200,
	},
	[pbn_sbsxrsio] = {
		.flags		= FL_BASE0,
		.num_ports	= 8,
		.base_baud	= 460800,
		.uart_offset	= 256,
		.reg_shift	= 4,
	},
	/*
	 * PA Semi PWRficient PA6T-1682M on-chip UART
	 */
	[pbn_pasemi_1682M] = {
		.flags		= FL_BASE0,
		.num_ports	= 1,
		.base_baud	= 8333333,
	},
	/*
	 * National Instruments 843x
	 */
	[pbn_ni8430_16] = {
		.flags		= FL_BASE0,
		.num_ports	= 16,
		.base_baud	= 3686400,
		.uart_offset	= 0x10,
		.first_offset	= 0x800,
	},
	[pbn_ni8430_8] = {
		.flags		= FL_BASE0,
		.num_ports	= 8,
		.base_baud	= 3686400,
		.uart_offset	= 0x10,
		.first_offset	= 0x800,
	},
	[pbn_ni8430_4] = {
		.flags		= FL_BASE0,
		.num_ports	= 4,
		.base_baud	= 3686400,
		.uart_offset	= 0x10,
		.first_offset	= 0x800,
	},
	[pbn_ni8430_2] = {
		.flags		= FL_BASE0,
		.num_ports	= 2,
		.base_baud	= 3686400,
		.uart_offset	= 0x10,
		.first_offset	= 0x800,
	},
	/*
	 * ADDI-DATA GmbH PCI-Express communication cards <info@addi-data.com>
	 */
	[pbn_ADDIDATA_PCIe_1_3906250] = {
		.flags		= FL_BASE0,
		.num_ports	= 1,
		.base_baud	= 3906250,
		.uart_offset	= 0x200,
		.first_offset	= 0x1000,
	},
	[pbn_ADDIDATA_PCIe_2_3906250] = {
		.flags		= FL_BASE0,
		.num_ports	= 2,
		.base_baud	= 3906250,
		.uart_offset	= 0x200,
		.first_offset	= 0x1000,
	},
	[pbn_ADDIDATA_PCIe_4_3906250] = {
		.flags		= FL_BASE0,
		.num_ports	= 4,
		.base_baud	= 3906250,
		.uart_offset	= 0x200,
		.first_offset	= 0x1000,
	},
	[pbn_ADDIDATA_PCIe_8_3906250] = {
		.flags		= FL_BASE0,
		.num_ports	= 8,
		.base_baud	= 3906250,
		.uart_offset	= 0x200,
		.first_offset	= 0x1000,
	},
	[pbn_ce4100_1_115200] = {
		.flags		= FL_BASE_BARS,
		.num_ports	= 2,
		.base_baud	= 921600,
		.reg_shift      = 2,
	},
	[pbn_omegapci] = {
		.flags		= FL_BASE0,
		.num_ports	= 8,
		.base_baud	= 115200,
		.uart_offset	= 0x200,
	},
	[pbn_NETMOS9900_2s_115200] = {
		.flags		= FL_BASE0,
		.num_ports	= 2,
		.base_baud	= 115200,
	},
	[pbn_brcm_trumanage] = {
		.flags		= FL_BASE0,
		.num_ports	= 1,
		.reg_shift	= 2,
		.base_baud	= 115200,
	},
	[pbn_fintek_4] = {
		.num_ports	= 4,
		.uart_offset	= 8,
		.base_baud	= 115200,
		.first_offset	= 0x40,
	},
	[pbn_fintek_8] = {
		.num_ports	= 8,
		.uart_offset	= 8,
		.base_baud	= 115200,
		.first_offset	= 0x40,
	},
	[pbn_fintek_12] = {
		.num_ports	= 12,
		.uart_offset	= 8,
		.base_baud	= 115200,
		.first_offset	= 0x40,
	},
	[pbn_fintek_F81504A] = {
		.num_ports	= 4,
		.uart_offset	= 8,
		.base_baud	= 115200,
	},
	[pbn_fintek_F81508A] = {
		.num_ports	= 8,
		.uart_offset	= 8,
		.base_baud	= 115200,
	},
	[pbn_fintek_F81512A] = {
		.num_ports	= 12,
		.uart_offset	= 8,
		.base_baud	= 115200,
	},
	[pbn_wch382_2] = {
		.flags		= FL_BASE0,
		.num_ports	= 2,
		.base_baud	= 115200,
		.uart_offset	= 8,
		.first_offset	= 0xC0,
	},
	[pbn_wch384_4] = {
		.flags		= FL_BASE0,
		.num_ports	= 4,
		.base_baud      = 115200,
		.uart_offset    = 8,
		.first_offset   = 0xC0,
	},
	[pbn_wch384_8] = {
		.flags		= FL_BASE0,
		.num_ports	= 8,
		.base_baud      = 115200,
		.uart_offset    = 8,
		.first_offset   = 0x00,
	},
	[pbn_sunix_pci_1s] = {
		.num_ports	= 1,
		.base_baud      = 921600,
		.uart_offset	= 0x8,
	},
	[pbn_sunix_pci_2s] = {
		.num_ports	= 2,
		.base_baud      = 921600,
		.uart_offset	= 0x8,
	},
	[pbn_sunix_pci_4s] = {
		.num_ports	= 4,
		.base_baud      = 921600,
		.uart_offset	= 0x8,
	},
	[pbn_sunix_pci_8s] = {
		.num_ports	= 8,
		.base_baud      = 921600,
		.uart_offset	= 0x8,
	},
	[pbn_sunix_pci_16s] = {
		.num_ports	= 16,
		.base_baud      = 921600,
		.uart_offset	= 0x8,
	},
	[pbn_titan_1_4000000] = {
		.flags		= FL_BASE0,
		.num_ports	= 1,
		.base_baud	= 4000000,
		.uart_offset	= 0x200,
		.first_offset	= 0x1000,
	},
	[pbn_titan_2_4000000] = {
		.flags		= FL_BASE0,
		.num_ports	= 2,
		.base_baud	= 4000000,
		.uart_offset	= 0x200,
		.first_offset	= 0x1000,
	},
	[pbn_titan_4_4000000] = {
		.flags		= FL_BASE0,
		.num_ports	= 4,
		.base_baud	= 4000000,
		.uart_offset	= 0x200,
		.first_offset	= 0x1000,
	},
	[pbn_titan_8_4000000] = {
		.flags		= FL_BASE0,
		.num_ports	= 8,
		.base_baud	= 4000000,
		.uart_offset	= 0x200,
		.first_offset	= 0x1000,
	},
	[pbn_moxa8250_2p] = {
		.flags		= FL_BASE1,
		.num_ports      = 2,
		.base_baud      = 921600,
		.uart_offset	= 0x200,
	},
	[pbn_moxa8250_4p] = {
		.flags		= FL_BASE1,
		.num_ports      = 4,
		.base_baud      = 921600,
		.uart_offset	= 0x200,
	},
	[pbn_moxa8250_8p] = {
		.flags		= FL_BASE1,
		.num_ports      = 8,
		.base_baud      = 921600,
		.uart_offset	= 0x200,
	},
};

static const struct pci_device_id blacklist[] = {
	/* softmodems */
	{ PCI_VDEVICE(AL, 0x5457), }, /* ALi Corporation M5457 AC'97 Modem */
	{ PCI_VDEVICE(MOTOROLA, 0x3052), }, /* Motorola Si3052-based modem */
	{ PCI_DEVICE(0x1543, 0x3052), }, /* Si3052-based modem, default IDs */

	/* multi-io cards handled by parport_serial */
	{ PCI_DEVICE(0x4348, 0x7053), }, /* WCH CH353 2S1P */
	{ PCI_DEVICE(0x4348, 0x5053), }, /* WCH CH353 1S1P */
	{ PCI_DEVICE(0x1c00, 0x3250), }, /* WCH CH382 2S1P */

	/* Intel platforms with MID UART */
	{ PCI_VDEVICE(INTEL, 0x081b), },
	{ PCI_VDEVICE(INTEL, 0x081c), },
	{ PCI_VDEVICE(INTEL, 0x081d), },
	{ PCI_VDEVICE(INTEL, 0x1191), },
	{ PCI_VDEVICE(INTEL, 0x18d8), },
	{ PCI_VDEVICE(INTEL, 0x19d8), },

	/* Intel platforms with DesignWare UART */
	{ PCI_VDEVICE(INTEL, 0x0936), },
	{ PCI_VDEVICE(INTEL, 0x0f0a), },
	{ PCI_VDEVICE(INTEL, 0x0f0c), },
	{ PCI_VDEVICE(INTEL, 0x228a), },
	{ PCI_VDEVICE(INTEL, 0x228c), },
	{ PCI_VDEVICE(INTEL, 0x4b96), },
	{ PCI_VDEVICE(INTEL, 0x4b97), },
	{ PCI_VDEVICE(INTEL, 0x4b98), },
	{ PCI_VDEVICE(INTEL, 0x4b99), },
	{ PCI_VDEVICE(INTEL, 0x4b9a), },
	{ PCI_VDEVICE(INTEL, 0x4b9b), },
	{ PCI_VDEVICE(INTEL, 0x9ce3), },
	{ PCI_VDEVICE(INTEL, 0x9ce4), },

	/* Exar devices */
	{ PCI_VDEVICE(EXAR, PCI_ANY_ID), },
	{ PCI_VDEVICE(COMMTECH, PCI_ANY_ID), },

	/* Pericom devices */
	{ PCI_VDEVICE(PERICOM, PCI_ANY_ID), },
	{ PCI_VDEVICE(ACCESSIO, PCI_ANY_ID), },

	/* End of the black list */
	{ }
};

static int serial_pci_is_class_communication(struct pci_dev *dev)
{
	/*
	 * If it is not a communications device or the programming
	 * interface is greater than 6, give up.
	 */
	if ((((dev->class >> 8) != PCI_CLASS_COMMUNICATION_SERIAL) &&
	     ((dev->class >> 8) != PCI_CLASS_COMMUNICATION_MULTISERIAL) &&
	     ((dev->class >> 8) != PCI_CLASS_COMMUNICATION_MODEM)) ||
	    (dev->class & 0xff) > 6)
		return -ENODEV;

	return 0;
}

/*
 * Given a complete unknown PCI device, try to use some heuristics to
 * guess what the configuration might be, based on the pitiful PCI
 * serial specs.  Returns 0 on success, -ENODEV on failure.
 */
static int
serial_pci_guess_board(struct pci_dev *dev, struct pciserial_board *board)
{
	int num_iomem, num_port, first_port = -1, i;
	int rc;

	rc = serial_pci_is_class_communication(dev);
	if (rc)
		return rc;

	/*
	 * Should we try to make guesses for multiport serial devices later?
	 */
	if ((dev->class >> 8) == PCI_CLASS_COMMUNICATION_MULTISERIAL)
		return -ENODEV;

	num_iomem = num_port = 0;
	for (i = 0; i < PCI_STD_NUM_BARS; i++) {
		if (pci_resource_flags(dev, i) & IORESOURCE_IO) {
			num_port++;
			if (first_port == -1)
				first_port = i;
		}
		if (pci_resource_flags(dev, i) & IORESOURCE_MEM)
			num_iomem++;
	}

	/*
	 * If there is 1 or 0 iomem regions, and exactly one port,
	 * use it.  We guess the number of ports based on the IO
	 * region size.
	 */
	if (num_iomem <= 1 && num_port == 1) {
		board->flags = first_port;
		board->num_ports = pci_resource_len(dev, first_port) / 8;
		return 0;
	}

	/*
	 * Now guess if we've got a board which indexes by BARs.
	 * Each IO BAR should be 8 bytes, and they should follow
	 * consecutively.
	 */
	first_port = -1;
	num_port = 0;
	for (i = 0; i < PCI_STD_NUM_BARS; i++) {
		if (pci_resource_flags(dev, i) & IORESOURCE_IO &&
		    pci_resource_len(dev, i) == 8 &&
		    (first_port == -1 || (first_port + num_port) == i)) {
			num_port++;
			if (first_port == -1)
				first_port = i;
		}
	}

	if (num_port > 1) {
		board->flags = first_port | FL_BASE_BARS;
		board->num_ports = num_port;
		return 0;
	}

	return -ENODEV;
}

static inline int
serial_pci_matches(const struct pciserial_board *board,
		   const struct pciserial_board *guessed)
{
	return
	    board->num_ports == guessed->num_ports &&
	    board->base_baud == guessed->base_baud &&
	    board->uart_offset == guessed->uart_offset &&
	    board->reg_shift == guessed->reg_shift &&
	    board->first_offset == guessed->first_offset;
}

struct serial_private *
pciserial_init_ports(struct pci_dev *dev, const struct pciserial_board *board)
{
	struct uart_8250_port uart;
	struct serial_private *priv;
	struct pci_serial_quirk *quirk;
	int rc, nr_ports, i;

	nr_ports = board->num_ports;

	/*
	 * Find an init and setup quirks.
	 */
	quirk = find_quirk(dev);

	/*
	 * Run the new-style initialization function.
	 * The initialization function returns:
	 *  <0  - error
	 *   0  - use board->num_ports
	 *  >0  - number of ports
	 */
	if (quirk->init) {
		rc = quirk->init(dev);
		if (rc < 0) {
			priv = ERR_PTR(rc);
			goto err_out;
		}
		if (rc)
			nr_ports = rc;
	}

	priv = kzalloc(struct_size(priv, line, nr_ports), GFP_KERNEL);
	if (!priv) {
		priv = ERR_PTR(-ENOMEM);
		goto err_deinit;
	}

	priv->dev = dev;
	priv->quirk = quirk;

	memset(&uart, 0, sizeof(uart));
	uart.port.flags = UPF_SKIP_TEST | UPF_BOOT_AUTOCONF | UPF_SHARE_IRQ;
	uart.port.uartclk = board->base_baud * 16;

	if (board->flags & FL_NOIRQ) {
		uart.port.irq = 0;
	} else {
		if (pci_match_id(pci_use_msi, dev)) {
			pci_dbg(dev, "Using MSI(-X) interrupts\n");
			pci_set_master(dev);
			uart.port.flags &= ~UPF_SHARE_IRQ;
			rc = pci_alloc_irq_vectors(dev, 1, 1, PCI_IRQ_ALL_TYPES);
		} else {
			pci_dbg(dev, "Using legacy interrupts\n");
			rc = pci_alloc_irq_vectors(dev, 1, 1, PCI_IRQ_LEGACY);
		}
		if (rc < 0) {
			kfree(priv);
			priv = ERR_PTR(rc);
			goto err_deinit;
		}

		uart.port.irq = pci_irq_vector(dev, 0);
	}

	uart.port.dev = &dev->dev;

	for (i = 0; i < nr_ports; i++) {
		if (quirk->setup(priv, board, &uart, i))
			break;

		pci_dbg(dev, "Setup PCI port: port %lx, irq %d, type %d\n",
			uart.port.iobase, uart.port.irq, uart.port.iotype);

		priv->line[i] = serial8250_register_8250_port(&uart);
		if (priv->line[i] < 0) {
			pci_err(dev,
				"Couldn't register serial port %lx, irq %d, type %d, error %d\n",
				uart.port.iobase, uart.port.irq,
				uart.port.iotype, priv->line[i]);
			break;
		}
	}
	priv->nr = i;
	priv->board = board;
	return priv;

err_deinit:
	if (quirk->exit)
		quirk->exit(dev);
err_out:
	return priv;
}
EXPORT_SYMBOL_GPL(pciserial_init_ports);

static void pciserial_detach_ports(struct serial_private *priv)
{
	struct pci_serial_quirk *quirk;
	int i;

	for (i = 0; i < priv->nr; i++)
		serial8250_unregister_port(priv->line[i]);

	/*
	 * Find the exit quirks.
	 */
	quirk = find_quirk(priv->dev);
	if (quirk->exit)
		quirk->exit(priv->dev);
}

void pciserial_remove_ports(struct serial_private *priv)
{
	pciserial_detach_ports(priv);
	kfree(priv);
}
EXPORT_SYMBOL_GPL(pciserial_remove_ports);

void pciserial_suspend_ports(struct serial_private *priv)
{
	int i;

	for (i = 0; i < priv->nr; i++)
		if (priv->line[i] >= 0)
			serial8250_suspend_port(priv->line[i]);

	/*
	 * Ensure that every init quirk is properly torn down
	 */
	if (priv->quirk->exit)
		priv->quirk->exit(priv->dev);
}
EXPORT_SYMBOL_GPL(pciserial_suspend_ports);

void pciserial_resume_ports(struct serial_private *priv)
{
	int i;

	/*
	 * Ensure that the board is correctly configured.
	 */
	if (priv->quirk->init)
		priv->quirk->init(priv->dev);

	for (i = 0; i < priv->nr; i++)
		if (priv->line[i] >= 0)
			serial8250_resume_port(priv->line[i]);
}
EXPORT_SYMBOL_GPL(pciserial_resume_ports);

/*
 * Probe one serial board.  Unfortunately, there is no rhyme nor reason
 * to the arrangement of serial ports on a PCI card.
 */
static int
pciserial_init_one(struct pci_dev *dev, const struct pci_device_id *ent)
{
	struct pci_serial_quirk *quirk;
	struct serial_private *priv;
	const struct pciserial_board *board;
	const struct pci_device_id *exclude;
	struct pciserial_board tmp;
	int rc;

	quirk = find_quirk(dev);
	if (quirk->probe) {
		rc = quirk->probe(dev);
		if (rc)
			return rc;
	}

	if (ent->driver_data >= ARRAY_SIZE(pci_boards)) {
		pci_err(dev, "invalid driver_data: %ld\n", ent->driver_data);
		return -EINVAL;
	}

	board = &pci_boards[ent->driver_data];

	exclude = pci_match_id(blacklist, dev);
	if (exclude)
		return -ENODEV;

	rc = pcim_enable_device(dev);
	pci_save_state(dev);
	if (rc)
		return rc;

	if (ent->driver_data == pbn_default) {
		/*
		 * Use a copy of the pci_board entry for this;
		 * avoid changing entries in the table.
		 */
		memcpy(&tmp, board, sizeof(struct pciserial_board));
		board = &tmp;

		/*
		 * We matched one of our class entries.  Try to
		 * determine the parameters of this board.
		 */
		rc = serial_pci_guess_board(dev, &tmp);
		if (rc)
			return rc;
	} else {
		/*
		 * We matched an explicit entry.  If we are able to
		 * detect this boards settings with our heuristic,
		 * then we no longer need this entry.
		 */
		memcpy(&tmp, &pci_boards[pbn_default],
		       sizeof(struct pciserial_board));
		rc = serial_pci_guess_board(dev, &tmp);
		if (rc == 0 && serial_pci_matches(board, &tmp))
			moan_device("Redundant entry in serial pci_table.",
				    dev);
	}

	priv = pciserial_init_ports(dev, board);
	if (IS_ERR(priv))
		return PTR_ERR(priv);

	pci_set_drvdata(dev, priv);
	return 0;
}

static void pciserial_remove_one(struct pci_dev *dev)
{
	struct serial_private *priv = pci_get_drvdata(dev);

	pciserial_remove_ports(priv);
}

#ifdef CONFIG_PM_SLEEP
static int pciserial_suspend_one(struct device *dev)
{
	struct serial_private *priv = dev_get_drvdata(dev);

	if (priv)
		pciserial_suspend_ports(priv);

	return 0;
}

static int pciserial_resume_one(struct device *dev)
{
	struct pci_dev *pdev = to_pci_dev(dev);
	struct serial_private *priv = pci_get_drvdata(pdev);
	int err;

	if (priv) {
		/*
		 * The device may have been disabled.  Re-enable it.
		 */
		err = pci_enable_device(pdev);
		/* FIXME: We cannot simply error out here */
		if (err)
			pci_err(pdev, "Unable to re-enable ports, trying to continue.\n");
		pciserial_resume_ports(priv);
	}
	return 0;
}
#endif

static SIMPLE_DEV_PM_OPS(pciserial_pm_ops, pciserial_suspend_one,
			 pciserial_resume_one);

static const struct pci_device_id serial_pci_tbl[] = {
	/* Advantech use PCI_DEVICE_ID_ADVANTECH_PCI3620 (0x3620) as 'PCI_SUBVENDOR_ID' */
	{	PCI_VENDOR_ID_ADVANTECH, PCI_DEVICE_ID_ADVANTECH_PCI3620,
		PCI_DEVICE_ID_ADVANTECH_PCI3620, 0x0001, 0, 0,
		pbn_b2_8_921600 },
	/* Advantech also use 0x3618 and 0xf618 */
	{	PCI_VENDOR_ID_ADVANTECH, PCI_DEVICE_ID_ADVANTECH_PCI3618,
		PCI_DEVICE_ID_ADVANTECH_PCI3618, PCI_ANY_ID, 0, 0,
		pbn_b0_4_921600 },
	{	PCI_VENDOR_ID_ADVANTECH, PCI_DEVICE_ID_ADVANTECH_PCIf618,
		PCI_DEVICE_ID_ADVANTECH_PCI3618, PCI_ANY_ID, 0, 0,
		pbn_b0_4_921600 },
	{	PCI_VENDOR_ID_V3, PCI_DEVICE_ID_V3_V960,
		PCI_SUBVENDOR_ID_CONNECT_TECH,
		PCI_SUBDEVICE_ID_CONNECT_TECH_BH8_232, 0, 0,
		pbn_b1_8_1382400 },
	{	PCI_VENDOR_ID_V3, PCI_DEVICE_ID_V3_V960,
		PCI_SUBVENDOR_ID_CONNECT_TECH,
		PCI_SUBDEVICE_ID_CONNECT_TECH_BH4_232, 0, 0,
		pbn_b1_4_1382400 },
	{	PCI_VENDOR_ID_V3, PCI_DEVICE_ID_V3_V960,
		PCI_SUBVENDOR_ID_CONNECT_TECH,
		PCI_SUBDEVICE_ID_CONNECT_TECH_BH2_232, 0, 0,
		pbn_b1_2_1382400 },
	{	PCI_VENDOR_ID_V3, PCI_DEVICE_ID_V3_V351,
		PCI_SUBVENDOR_ID_CONNECT_TECH,
		PCI_SUBDEVICE_ID_CONNECT_TECH_BH8_232, 0, 0,
		pbn_b1_8_1382400 },
	{	PCI_VENDOR_ID_V3, PCI_DEVICE_ID_V3_V351,
		PCI_SUBVENDOR_ID_CONNECT_TECH,
		PCI_SUBDEVICE_ID_CONNECT_TECH_BH4_232, 0, 0,
		pbn_b1_4_1382400 },
	{	PCI_VENDOR_ID_V3, PCI_DEVICE_ID_V3_V351,
		PCI_SUBVENDOR_ID_CONNECT_TECH,
		PCI_SUBDEVICE_ID_CONNECT_TECH_BH2_232, 0, 0,
		pbn_b1_2_1382400 },
	{	PCI_VENDOR_ID_V3, PCI_DEVICE_ID_V3_V351,
		PCI_SUBVENDOR_ID_CONNECT_TECH,
		PCI_SUBDEVICE_ID_CONNECT_TECH_BH8_485, 0, 0,
		pbn_b1_8_921600 },
	{	PCI_VENDOR_ID_V3, PCI_DEVICE_ID_V3_V351,
		PCI_SUBVENDOR_ID_CONNECT_TECH,
		PCI_SUBDEVICE_ID_CONNECT_TECH_BH8_485_4_4, 0, 0,
		pbn_b1_8_921600 },
	{	PCI_VENDOR_ID_V3, PCI_DEVICE_ID_V3_V351,
		PCI_SUBVENDOR_ID_CONNECT_TECH,
		PCI_SUBDEVICE_ID_CONNECT_TECH_BH4_485, 0, 0,
		pbn_b1_4_921600 },
	{	PCI_VENDOR_ID_V3, PCI_DEVICE_ID_V3_V351,
		PCI_SUBVENDOR_ID_CONNECT_TECH,
		PCI_SUBDEVICE_ID_CONNECT_TECH_BH4_485_2_2, 0, 0,
		pbn_b1_4_921600 },
	{	PCI_VENDOR_ID_V3, PCI_DEVICE_ID_V3_V351,
		PCI_SUBVENDOR_ID_CONNECT_TECH,
		PCI_SUBDEVICE_ID_CONNECT_TECH_BH2_485, 0, 0,
		pbn_b1_2_921600 },
	{	PCI_VENDOR_ID_V3, PCI_DEVICE_ID_V3_V351,
		PCI_SUBVENDOR_ID_CONNECT_TECH,
		PCI_SUBDEVICE_ID_CONNECT_TECH_BH8_485_2_6, 0, 0,
		pbn_b1_8_921600 },
	{	PCI_VENDOR_ID_V3, PCI_DEVICE_ID_V3_V351,
		PCI_SUBVENDOR_ID_CONNECT_TECH,
		PCI_SUBDEVICE_ID_CONNECT_TECH_BH081101V1, 0, 0,
		pbn_b1_8_921600 },
	{	PCI_VENDOR_ID_V3, PCI_DEVICE_ID_V3_V351,
		PCI_SUBVENDOR_ID_CONNECT_TECH,
		PCI_SUBDEVICE_ID_CONNECT_TECH_BH041101V1, 0, 0,
		pbn_b1_4_921600 },
	{	PCI_VENDOR_ID_V3, PCI_DEVICE_ID_V3_V351,
		PCI_SUBVENDOR_ID_CONNECT_TECH,
		PCI_SUBDEVICE_ID_CONNECT_TECH_BH2_20MHZ, 0, 0,
		pbn_b1_2_1250000 },
	{	PCI_VENDOR_ID_OXSEMI, PCI_DEVICE_ID_OXSEMI_16PCI954,
		PCI_SUBVENDOR_ID_CONNECT_TECH,
		PCI_SUBDEVICE_ID_CONNECT_TECH_TITAN_2, 0, 0,
		pbn_b0_2_1843200 },
	{	PCI_VENDOR_ID_OXSEMI, PCI_DEVICE_ID_OXSEMI_16PCI954,
		PCI_SUBVENDOR_ID_CONNECT_TECH,
		PCI_SUBDEVICE_ID_CONNECT_TECH_TITAN_4, 0, 0,
		pbn_b0_4_1843200 },
	{	PCI_VENDOR_ID_OXSEMI, PCI_DEVICE_ID_OXSEMI_16PCI954,
		PCI_VENDOR_ID_AFAVLAB,
		PCI_SUBDEVICE_ID_AFAVLAB_P061, 0, 0,
		pbn_b0_4_1152000 },
	{	PCI_VENDOR_ID_SEALEVEL, PCI_DEVICE_ID_SEALEVEL_U530,
		PCI_ANY_ID, PCI_ANY_ID, 0, 0,
		pbn_b2_bt_1_115200 },
	{	PCI_VENDOR_ID_SEALEVEL, PCI_DEVICE_ID_SEALEVEL_UCOMM2,
		PCI_ANY_ID, PCI_ANY_ID, 0, 0,
		pbn_b2_bt_2_115200 },
	{	PCI_VENDOR_ID_SEALEVEL, PCI_DEVICE_ID_SEALEVEL_UCOMM422,
		PCI_ANY_ID, PCI_ANY_ID, 0, 0,
		pbn_b2_bt_4_115200 },
	{	PCI_VENDOR_ID_SEALEVEL, PCI_DEVICE_ID_SEALEVEL_UCOMM232,
		PCI_ANY_ID, PCI_ANY_ID, 0, 0,
		pbn_b2_bt_2_115200 },
	{	PCI_VENDOR_ID_SEALEVEL, PCI_DEVICE_ID_SEALEVEL_COMM4,
		PCI_ANY_ID, PCI_ANY_ID, 0, 0,
		pbn_b2_bt_4_115200 },
	{	PCI_VENDOR_ID_SEALEVEL, PCI_DEVICE_ID_SEALEVEL_COMM8,
		PCI_ANY_ID, PCI_ANY_ID, 0, 0,
		pbn_b2_8_115200 },
	{	PCI_VENDOR_ID_SEALEVEL, PCI_DEVICE_ID_SEALEVEL_7803,
		PCI_ANY_ID, PCI_ANY_ID, 0, 0,
		pbn_b2_8_460800 },
	{	PCI_VENDOR_ID_SEALEVEL, PCI_DEVICE_ID_SEALEVEL_UCOMM8,
		PCI_ANY_ID, PCI_ANY_ID, 0, 0,
		pbn_b2_8_115200 },

	{	PCI_VENDOR_ID_PLX, PCI_DEVICE_ID_PLX_GTEK_SERIAL2,
		PCI_ANY_ID, PCI_ANY_ID, 0, 0,
		pbn_b2_bt_2_115200 },
	{	PCI_VENDOR_ID_PLX, PCI_DEVICE_ID_PLX_SPCOM200,
		PCI_ANY_ID, PCI_ANY_ID, 0, 0,
		pbn_b2_bt_2_921600 },
	/*
	 * VScom SPCOM800, from sl@s.pl
	 */
	{	PCI_VENDOR_ID_PLX, PCI_DEVICE_ID_PLX_SPCOM800,
		PCI_ANY_ID, PCI_ANY_ID, 0, 0,
		pbn_b2_8_921600 },
	{	PCI_VENDOR_ID_PLX, PCI_DEVICE_ID_PLX_1077,
		PCI_ANY_ID, PCI_ANY_ID, 0, 0,
		pbn_b2_4_921600 },
	/* Unknown card - subdevice 0x1584 */
	{	PCI_VENDOR_ID_PLX, PCI_DEVICE_ID_PLX_9050,
		PCI_VENDOR_ID_PLX,
		PCI_SUBDEVICE_ID_UNKNOWN_0x1584, 0, 0,
		pbn_b2_4_115200 },
	/* Unknown card - subdevice 0x1588 */
	{	PCI_VENDOR_ID_PLX, PCI_DEVICE_ID_PLX_9050,
		PCI_VENDOR_ID_PLX,
		PCI_SUBDEVICE_ID_UNKNOWN_0x1588, 0, 0,
		pbn_b2_8_115200 },
	{	PCI_VENDOR_ID_PLX, PCI_DEVICE_ID_PLX_9050,
		PCI_SUBVENDOR_ID_KEYSPAN,
		PCI_SUBDEVICE_ID_KEYSPAN_SX2, 0, 0,
		pbn_panacom },
	{	PCI_VENDOR_ID_PANACOM, PCI_DEVICE_ID_PANACOM_QUADMODEM,
		PCI_ANY_ID, PCI_ANY_ID, 0, 0,
		pbn_panacom4 },
	{	PCI_VENDOR_ID_PANACOM, PCI_DEVICE_ID_PANACOM_DUALMODEM,
		PCI_ANY_ID, PCI_ANY_ID, 0, 0,
		pbn_panacom2 },
	{	PCI_VENDOR_ID_PLX, PCI_DEVICE_ID_PLX_9030,
		PCI_VENDOR_ID_ESDGMBH,
		PCI_DEVICE_ID_ESDGMBH_CPCIASIO4, 0, 0,
		pbn_b2_4_115200 },
	{	PCI_VENDOR_ID_PLX, PCI_DEVICE_ID_PLX_9050,
		PCI_SUBVENDOR_ID_CHASE_PCIFAST,
		PCI_SUBDEVICE_ID_CHASE_PCIFAST4, 0, 0,
		pbn_b2_4_460800 },
	{	PCI_VENDOR_ID_PLX, PCI_DEVICE_ID_PLX_9050,
		PCI_SUBVENDOR_ID_CHASE_PCIFAST,
		PCI_SUBDEVICE_ID_CHASE_PCIFAST8, 0, 0,
		pbn_b2_8_460800 },
	{	PCI_VENDOR_ID_PLX, PCI_DEVICE_ID_PLX_9050,
		PCI_SUBVENDOR_ID_CHASE_PCIFAST,
		PCI_SUBDEVICE_ID_CHASE_PCIFAST16, 0, 0,
		pbn_b2_16_460800 },
	{	PCI_VENDOR_ID_PLX, PCI_DEVICE_ID_PLX_9050,
		PCI_SUBVENDOR_ID_CHASE_PCIFAST,
		PCI_SUBDEVICE_ID_CHASE_PCIFAST16FMC, 0, 0,
		pbn_b2_16_460800 },
	{	PCI_VENDOR_ID_PLX, PCI_DEVICE_ID_PLX_9050,
		PCI_SUBVENDOR_ID_CHASE_PCIRAS,
		PCI_SUBDEVICE_ID_CHASE_PCIRAS4, 0, 0,
		pbn_b2_4_460800 },
	{	PCI_VENDOR_ID_PLX, PCI_DEVICE_ID_PLX_9050,
		PCI_SUBVENDOR_ID_CHASE_PCIRAS,
		PCI_SUBDEVICE_ID_CHASE_PCIRAS8, 0, 0,
		pbn_b2_8_460800 },
	{	PCI_VENDOR_ID_PLX, PCI_DEVICE_ID_PLX_9050,
		PCI_SUBVENDOR_ID_EXSYS,
		PCI_SUBDEVICE_ID_EXSYS_4055, 0, 0,
		pbn_b2_4_115200 },
	/*
	 * Megawolf Romulus PCI Serial Card, from Mike Hudson
	 * (Exoray@isys.ca)
	 */
	{	PCI_VENDOR_ID_PLX, PCI_DEVICE_ID_PLX_ROMULUS,
		0x10b5, 0x106a, 0, 0,
		pbn_plx_romulus },
	/*
	* EndRun Technologies. PCI express device range.
	*    EndRun PTP/1588 has 2 Native UARTs.
	*/
	{	PCI_VENDOR_ID_ENDRUN, PCI_DEVICE_ID_ENDRUN_1588,
		PCI_ANY_ID, PCI_ANY_ID, 0, 0,
		pbn_endrun_2_4000000 },
	/*
	 * Quatech cards. These actually have configurable clocks but for
	 * now we just use the default.
	 *
	 * 100 series are RS232, 200 series RS422,
	 */
	{	PCI_VENDOR_ID_QUATECH, PCI_DEVICE_ID_QUATECH_QSC100,
		PCI_ANY_ID, PCI_ANY_ID, 0, 0,
		pbn_b1_4_115200 },
	{	PCI_VENDOR_ID_QUATECH, PCI_DEVICE_ID_QUATECH_DSC100,
		PCI_ANY_ID, PCI_ANY_ID, 0, 0,
		pbn_b1_2_115200 },
	{	PCI_VENDOR_ID_QUATECH, PCI_DEVICE_ID_QUATECH_DSC100E,
		PCI_ANY_ID, PCI_ANY_ID, 0, 0,
		pbn_b2_2_115200 },
	{	PCI_VENDOR_ID_QUATECH, PCI_DEVICE_ID_QUATECH_DSC200,
		PCI_ANY_ID, PCI_ANY_ID, 0, 0,
		pbn_b1_2_115200 },
	{	PCI_VENDOR_ID_QUATECH, PCI_DEVICE_ID_QUATECH_DSC200E,
		PCI_ANY_ID, PCI_ANY_ID, 0, 0,
		pbn_b2_2_115200 },
	{	PCI_VENDOR_ID_QUATECH, PCI_DEVICE_ID_QUATECH_QSC200,
		PCI_ANY_ID, PCI_ANY_ID, 0, 0,
		pbn_b1_4_115200 },
	{	PCI_VENDOR_ID_QUATECH, PCI_DEVICE_ID_QUATECH_ESC100D,
		PCI_ANY_ID, PCI_ANY_ID, 0, 0,
		pbn_b1_8_115200 },
	{	PCI_VENDOR_ID_QUATECH, PCI_DEVICE_ID_QUATECH_ESC100M,
		PCI_ANY_ID, PCI_ANY_ID, 0, 0,
		pbn_b1_8_115200 },
	{	PCI_VENDOR_ID_QUATECH, PCI_DEVICE_ID_QUATECH_QSCP100,
		PCI_ANY_ID, PCI_ANY_ID, 0, 0,
		pbn_b1_4_115200 },
	{	PCI_VENDOR_ID_QUATECH, PCI_DEVICE_ID_QUATECH_DSCP100,
		PCI_ANY_ID, PCI_ANY_ID, 0, 0,
		pbn_b1_2_115200 },
	{	PCI_VENDOR_ID_QUATECH, PCI_DEVICE_ID_QUATECH_QSCP200,
		PCI_ANY_ID, PCI_ANY_ID, 0, 0,
		pbn_b1_4_115200 },
	{	PCI_VENDOR_ID_QUATECH, PCI_DEVICE_ID_QUATECH_DSCP200,
		PCI_ANY_ID, PCI_ANY_ID, 0, 0,
		pbn_b1_2_115200 },
	{	PCI_VENDOR_ID_QUATECH, PCI_DEVICE_ID_QUATECH_QSCLP100,
		PCI_ANY_ID, PCI_ANY_ID, 0, 0,
		pbn_b2_4_115200 },
	{	PCI_VENDOR_ID_QUATECH, PCI_DEVICE_ID_QUATECH_DSCLP100,
		PCI_ANY_ID, PCI_ANY_ID, 0, 0,
		pbn_b2_2_115200 },
	{	PCI_VENDOR_ID_QUATECH, PCI_DEVICE_ID_QUATECH_SSCLP100,
		PCI_ANY_ID, PCI_ANY_ID, 0, 0,
		pbn_b2_1_115200 },
	{	PCI_VENDOR_ID_QUATECH, PCI_DEVICE_ID_QUATECH_QSCLP200,
		PCI_ANY_ID, PCI_ANY_ID, 0, 0,
		pbn_b2_4_115200 },
	{	PCI_VENDOR_ID_QUATECH, PCI_DEVICE_ID_QUATECH_DSCLP200,
		PCI_ANY_ID, PCI_ANY_ID, 0, 0,
		pbn_b2_2_115200 },
	{	PCI_VENDOR_ID_QUATECH, PCI_DEVICE_ID_QUATECH_SSCLP200,
		PCI_ANY_ID, PCI_ANY_ID, 0, 0,
		pbn_b2_1_115200 },
	{	PCI_VENDOR_ID_QUATECH, PCI_DEVICE_ID_QUATECH_ESCLP100,
		PCI_ANY_ID, PCI_ANY_ID, 0, 0,
		pbn_b0_8_115200 },

	{	PCI_VENDOR_ID_SPECIALIX, PCI_DEVICE_ID_OXSEMI_16PCI954,
		PCI_VENDOR_ID_SPECIALIX, PCI_SUBDEVICE_ID_SPECIALIX_SPEED4,
		0, 0,
		pbn_b0_4_921600 },
	{	PCI_VENDOR_ID_OXSEMI, PCI_DEVICE_ID_OXSEMI_16PCI954,
		PCI_SUBVENDOR_ID_SIIG, PCI_SUBDEVICE_ID_SIIG_QUARTET_SERIAL,
		0, 0,
		pbn_b0_4_1152000 },
	{	PCI_VENDOR_ID_OXSEMI, 0x9505,
		PCI_ANY_ID, PCI_ANY_ID, 0, 0,
		pbn_b0_bt_2_921600 },

		/*
		 * The below card is a little controversial since it is the
		 * subject of a PCI vendor/device ID clash.  (See
		 * www.ussg.iu.edu/hypermail/linux/kernel/0303.1/0516.html).
		 * For now just used the hex ID 0x950a.
		 */
	{	PCI_VENDOR_ID_OXSEMI, 0x950a,
		PCI_SUBVENDOR_ID_SIIG, PCI_SUBDEVICE_ID_SIIG_DUAL_00,
		0, 0, pbn_b0_2_115200 },
	{	PCI_VENDOR_ID_OXSEMI, 0x950a,
		PCI_SUBVENDOR_ID_SIIG, PCI_SUBDEVICE_ID_SIIG_DUAL_30,
		0, 0, pbn_b0_2_115200 },
	{	PCI_VENDOR_ID_OXSEMI, 0x950a,
		PCI_ANY_ID, PCI_ANY_ID, 0, 0,
		pbn_b0_2_1130000 },
	{	PCI_VENDOR_ID_OXSEMI, PCI_DEVICE_ID_OXSEMI_C950,
		PCI_VENDOR_ID_OXSEMI, PCI_SUBDEVICE_ID_OXSEMI_C950, 0, 0,
		pbn_b0_1_921600 },
	{	PCI_VENDOR_ID_OXSEMI, PCI_DEVICE_ID_OXSEMI_16PCI954,
		PCI_ANY_ID, PCI_ANY_ID, 0, 0,
		pbn_b0_4_115200 },
	{	PCI_VENDOR_ID_OXSEMI, PCI_DEVICE_ID_OXSEMI_16PCI952,
		PCI_ANY_ID, PCI_ANY_ID, 0, 0,
		pbn_b0_bt_2_921600 },
	{	PCI_VENDOR_ID_OXSEMI, PCI_DEVICE_ID_OXSEMI_16PCI958,
		PCI_ANY_ID, PCI_ANY_ID, 0, 0,
		pbn_b2_8_1152000 },

	/*
	 * Oxford Semiconductor Inc. Tornado PCI express device range.
	 */
	{	PCI_VENDOR_ID_OXSEMI, 0xc101,    /* OXPCIe952 1 Legacy UART */
		PCI_ANY_ID, PCI_ANY_ID, 0, 0,
		pbn_b0_1_3906250 },
	{	PCI_VENDOR_ID_OXSEMI, 0xc105,    /* OXPCIe952 1 Legacy UART */
		PCI_ANY_ID, PCI_ANY_ID, 0, 0,
		pbn_b0_1_3906250 },
	{	PCI_VENDOR_ID_OXSEMI, 0xc11b,    /* OXPCIe952 1 Native UART */
		PCI_ANY_ID, PCI_ANY_ID, 0, 0,
		pbn_oxsemi_1_3906250 },
	{	PCI_VENDOR_ID_OXSEMI, 0xc11f,    /* OXPCIe952 1 Native UART */
		PCI_ANY_ID, PCI_ANY_ID, 0, 0,
		pbn_oxsemi_1_3906250 },
	{	PCI_VENDOR_ID_OXSEMI, 0xc120,    /* OXPCIe952 1 Legacy UART */
		PCI_ANY_ID, PCI_ANY_ID, 0, 0,
		pbn_b0_1_3906250 },
	{	PCI_VENDOR_ID_OXSEMI, 0xc124,    /* OXPCIe952 1 Legacy UART */
		PCI_ANY_ID, PCI_ANY_ID, 0, 0,
		pbn_b0_1_3906250 },
	{	PCI_VENDOR_ID_OXSEMI, 0xc138,    /* OXPCIe952 1 Native UART */
		PCI_ANY_ID, PCI_ANY_ID, 0, 0,
		pbn_oxsemi_1_3906250 },
	{	PCI_VENDOR_ID_OXSEMI, 0xc13d,    /* OXPCIe952 1 Native UART */
		PCI_ANY_ID, PCI_ANY_ID, 0, 0,
		pbn_oxsemi_1_3906250 },
	{	PCI_VENDOR_ID_OXSEMI, 0xc140,    /* OXPCIe952 1 Legacy UART */
		PCI_ANY_ID, PCI_ANY_ID, 0, 0,
		pbn_b0_1_3906250 },
	{	PCI_VENDOR_ID_OXSEMI, 0xc141,    /* OXPCIe952 1 Legacy UART */
		PCI_ANY_ID, PCI_ANY_ID, 0, 0,
		pbn_b0_1_3906250 },
	{	PCI_VENDOR_ID_OXSEMI, 0xc144,    /* OXPCIe952 1 Legacy UART */
		PCI_ANY_ID, PCI_ANY_ID, 0, 0,
		pbn_b0_1_3906250 },
	{	PCI_VENDOR_ID_OXSEMI, 0xc145,    /* OXPCIe952 1 Legacy UART */
		PCI_ANY_ID, PCI_ANY_ID, 0, 0,
		pbn_b0_1_3906250 },
	{	PCI_VENDOR_ID_OXSEMI, 0xc158,    /* OXPCIe952 2 Native UART */
		PCI_ANY_ID, PCI_ANY_ID, 0, 0,
		pbn_oxsemi_2_3906250 },
	{	PCI_VENDOR_ID_OXSEMI, 0xc15d,    /* OXPCIe952 2 Native UART */
		PCI_ANY_ID, PCI_ANY_ID, 0, 0,
		pbn_oxsemi_2_3906250 },
	{	PCI_VENDOR_ID_OXSEMI, 0xc208,    /* OXPCIe954 4 Native UART */
		PCI_ANY_ID, PCI_ANY_ID, 0, 0,
		pbn_oxsemi_4_3906250 },
	{	PCI_VENDOR_ID_OXSEMI, 0xc20d,    /* OXPCIe954 4 Native UART */
		PCI_ANY_ID, PCI_ANY_ID, 0, 0,
		pbn_oxsemi_4_3906250 },
	{	PCI_VENDOR_ID_OXSEMI, 0xc308,    /* OXPCIe958 8 Native UART */
		PCI_ANY_ID, PCI_ANY_ID, 0, 0,
		pbn_oxsemi_8_3906250 },
	{	PCI_VENDOR_ID_OXSEMI, 0xc30d,    /* OXPCIe958 8 Native UART */
		PCI_ANY_ID, PCI_ANY_ID, 0, 0,
		pbn_oxsemi_8_3906250 },
	{	PCI_VENDOR_ID_OXSEMI, 0xc40b,    /* OXPCIe200 1 Native UART */
		PCI_ANY_ID, PCI_ANY_ID, 0, 0,
		pbn_oxsemi_1_3906250 },
	{	PCI_VENDOR_ID_OXSEMI, 0xc40f,    /* OXPCIe200 1 Native UART */
		PCI_ANY_ID, PCI_ANY_ID, 0, 0,
		pbn_oxsemi_1_3906250 },
	{	PCI_VENDOR_ID_OXSEMI, 0xc41b,    /* OXPCIe200 1 Native UART */
		PCI_ANY_ID, PCI_ANY_ID, 0, 0,
		pbn_oxsemi_1_3906250 },
	{	PCI_VENDOR_ID_OXSEMI, 0xc41f,    /* OXPCIe200 1 Native UART */
		PCI_ANY_ID, PCI_ANY_ID, 0, 0,
		pbn_oxsemi_1_3906250 },
	{	PCI_VENDOR_ID_OXSEMI, 0xc42b,    /* OXPCIe200 1 Native UART */
		PCI_ANY_ID, PCI_ANY_ID, 0, 0,
		pbn_oxsemi_1_3906250 },
	{	PCI_VENDOR_ID_OXSEMI, 0xc42f,    /* OXPCIe200 1 Native UART */
		PCI_ANY_ID, PCI_ANY_ID, 0, 0,
		pbn_oxsemi_1_3906250 },
	{	PCI_VENDOR_ID_OXSEMI, 0xc43b,    /* OXPCIe200 1 Native UART */
		PCI_ANY_ID, PCI_ANY_ID, 0, 0,
		pbn_oxsemi_1_3906250 },
	{	PCI_VENDOR_ID_OXSEMI, 0xc43f,    /* OXPCIe200 1 Native UART */
		PCI_ANY_ID, PCI_ANY_ID, 0, 0,
		pbn_oxsemi_1_3906250 },
	{	PCI_VENDOR_ID_OXSEMI, 0xc44b,    /* OXPCIe200 1 Native UART */
		PCI_ANY_ID, PCI_ANY_ID, 0, 0,
		pbn_oxsemi_1_3906250 },
	{	PCI_VENDOR_ID_OXSEMI, 0xc44f,    /* OXPCIe200 1 Native UART */
		PCI_ANY_ID, PCI_ANY_ID, 0, 0,
		pbn_oxsemi_1_3906250 },
	{	PCI_VENDOR_ID_OXSEMI, 0xc45b,    /* OXPCIe200 1 Native UART */
		PCI_ANY_ID, PCI_ANY_ID, 0, 0,
		pbn_oxsemi_1_3906250 },
	{	PCI_VENDOR_ID_OXSEMI, 0xc45f,    /* OXPCIe200 1 Native UART */
		PCI_ANY_ID, PCI_ANY_ID, 0, 0,
		pbn_oxsemi_1_3906250 },
	{	PCI_VENDOR_ID_OXSEMI, 0xc46b,    /* OXPCIe200 1 Native UART */
		PCI_ANY_ID, PCI_ANY_ID, 0, 0,
		pbn_oxsemi_1_3906250 },
	{	PCI_VENDOR_ID_OXSEMI, 0xc46f,    /* OXPCIe200 1 Native UART */
		PCI_ANY_ID, PCI_ANY_ID, 0, 0,
		pbn_oxsemi_1_3906250 },
	{	PCI_VENDOR_ID_OXSEMI, 0xc47b,    /* OXPCIe200 1 Native UART */
		PCI_ANY_ID, PCI_ANY_ID, 0, 0,
		pbn_oxsemi_1_3906250 },
	{	PCI_VENDOR_ID_OXSEMI, 0xc47f,    /* OXPCIe200 1 Native UART */
		PCI_ANY_ID, PCI_ANY_ID, 0, 0,
		pbn_oxsemi_1_3906250 },
	{	PCI_VENDOR_ID_OXSEMI, 0xc48b,    /* OXPCIe200 1 Native UART */
		PCI_ANY_ID, PCI_ANY_ID, 0, 0,
		pbn_oxsemi_1_3906250 },
	{	PCI_VENDOR_ID_OXSEMI, 0xc48f,    /* OXPCIe200 1 Native UART */
		PCI_ANY_ID, PCI_ANY_ID, 0, 0,
		pbn_oxsemi_1_3906250 },
	{	PCI_VENDOR_ID_OXSEMI, 0xc49b,    /* OXPCIe200 1 Native UART */
		PCI_ANY_ID, PCI_ANY_ID, 0, 0,
		pbn_oxsemi_1_3906250 },
	{	PCI_VENDOR_ID_OXSEMI, 0xc49f,    /* OXPCIe200 1 Native UART */
		PCI_ANY_ID, PCI_ANY_ID, 0, 0,
		pbn_oxsemi_1_3906250 },
	{	PCI_VENDOR_ID_OXSEMI, 0xc4ab,    /* OXPCIe200 1 Native UART */
		PCI_ANY_ID, PCI_ANY_ID, 0, 0,
		pbn_oxsemi_1_3906250 },
	{	PCI_VENDOR_ID_OXSEMI, 0xc4af,    /* OXPCIe200 1 Native UART */
		PCI_ANY_ID, PCI_ANY_ID, 0, 0,
		pbn_oxsemi_1_3906250 },
	{	PCI_VENDOR_ID_OXSEMI, 0xc4bb,    /* OXPCIe200 1 Native UART */
		PCI_ANY_ID, PCI_ANY_ID, 0, 0,
		pbn_oxsemi_1_3906250 },
	{	PCI_VENDOR_ID_OXSEMI, 0xc4bf,    /* OXPCIe200 1 Native UART */
		PCI_ANY_ID, PCI_ANY_ID, 0, 0,
		pbn_oxsemi_1_3906250 },
	{	PCI_VENDOR_ID_OXSEMI, 0xc4cb,    /* OXPCIe200 1 Native UART */
		PCI_ANY_ID, PCI_ANY_ID, 0, 0,
		pbn_oxsemi_1_3906250 },
	{	PCI_VENDOR_ID_OXSEMI, 0xc4cf,    /* OXPCIe200 1 Native UART */
		PCI_ANY_ID, PCI_ANY_ID, 0, 0,
		pbn_oxsemi_1_3906250 },
	/*
	 * Mainpine Inc. IQ Express "Rev3" utilizing OxSemi Tornado
	 */
	{	PCI_VENDOR_ID_MAINPINE, 0x4000,	/* IQ Express 1 Port V.34 Super-G3 Fax */
		PCI_VENDOR_ID_MAINPINE, 0x4001, 0, 0,
		pbn_oxsemi_1_3906250 },
	{	PCI_VENDOR_ID_MAINPINE, 0x4000,	/* IQ Express 2 Port V.34 Super-G3 Fax */
		PCI_VENDOR_ID_MAINPINE, 0x4002, 0, 0,
		pbn_oxsemi_2_3906250 },
	{	PCI_VENDOR_ID_MAINPINE, 0x4000,	/* IQ Express 4 Port V.34 Super-G3 Fax */
		PCI_VENDOR_ID_MAINPINE, 0x4004, 0, 0,
		pbn_oxsemi_4_3906250 },
	{	PCI_VENDOR_ID_MAINPINE, 0x4000,	/* IQ Express 8 Port V.34 Super-G3 Fax */
		PCI_VENDOR_ID_MAINPINE, 0x4008, 0, 0,
		pbn_oxsemi_8_3906250 },

	/*
	 * Digi/IBM PCIe 2-port Async EIA-232 Adapter utilizing OxSemi Tornado
	 */
	{	PCI_VENDOR_ID_DIGI, PCIE_DEVICE_ID_NEO_2_OX_IBM,
		PCI_SUBVENDOR_ID_IBM, PCI_ANY_ID, 0, 0,
		pbn_oxsemi_2_3906250 },

	/*
	 * SBS Technologies, Inc. P-Octal and PMC-OCTPRO cards,
	 * from skokodyn@yahoo.com
	 */
	{	PCI_VENDOR_ID_SBSMODULARIO, PCI_DEVICE_ID_OCTPRO,
		PCI_SUBVENDOR_ID_SBSMODULARIO, PCI_SUBDEVICE_ID_OCTPRO232, 0, 0,
		pbn_sbsxrsio },
	{	PCI_VENDOR_ID_SBSMODULARIO, PCI_DEVICE_ID_OCTPRO,
		PCI_SUBVENDOR_ID_SBSMODULARIO, PCI_SUBDEVICE_ID_OCTPRO422, 0, 0,
		pbn_sbsxrsio },
	{	PCI_VENDOR_ID_SBSMODULARIO, PCI_DEVICE_ID_OCTPRO,
		PCI_SUBVENDOR_ID_SBSMODULARIO, PCI_SUBDEVICE_ID_POCTAL232, 0, 0,
		pbn_sbsxrsio },
	{	PCI_VENDOR_ID_SBSMODULARIO, PCI_DEVICE_ID_OCTPRO,
		PCI_SUBVENDOR_ID_SBSMODULARIO, PCI_SUBDEVICE_ID_POCTAL422, 0, 0,
		pbn_sbsxrsio },

	/*
	 * Digitan DS560-558, from jimd@esoft.com
	 */
	{	PCI_VENDOR_ID_ATT, PCI_DEVICE_ID_ATT_VENUS_MODEM,
		PCI_ANY_ID, PCI_ANY_ID, 0, 0,
		pbn_b1_1_115200 },

	/*
	 * Titan Electronic cards
	 *  The 400L and 800L have a custom setup quirk.
	 */
	{	PCI_VENDOR_ID_TITAN, PCI_DEVICE_ID_TITAN_100,
		PCI_ANY_ID, PCI_ANY_ID, 0, 0,
		pbn_b0_1_921600 },
	{	PCI_VENDOR_ID_TITAN, PCI_DEVICE_ID_TITAN_200,
		PCI_ANY_ID, PCI_ANY_ID, 0, 0,
		pbn_b0_2_921600 },
	{	PCI_VENDOR_ID_TITAN, PCI_DEVICE_ID_TITAN_400,
		PCI_ANY_ID, PCI_ANY_ID, 0, 0,
		pbn_b0_4_921600 },
	{	PCI_VENDOR_ID_TITAN, PCI_DEVICE_ID_TITAN_800B,
		PCI_ANY_ID, PCI_ANY_ID, 0, 0,
		pbn_b0_4_921600 },
	{	PCI_VENDOR_ID_TITAN, PCI_DEVICE_ID_TITAN_100L,
		PCI_ANY_ID, PCI_ANY_ID, 0, 0,
		pbn_b1_1_921600 },
	{	PCI_VENDOR_ID_TITAN, PCI_DEVICE_ID_TITAN_200L,
		PCI_ANY_ID, PCI_ANY_ID, 0, 0,
		pbn_b1_bt_2_921600 },
	{	PCI_VENDOR_ID_TITAN, PCI_DEVICE_ID_TITAN_400L,
		PCI_ANY_ID, PCI_ANY_ID, 0, 0,
		pbn_b0_bt_4_921600 },
	{	PCI_VENDOR_ID_TITAN, PCI_DEVICE_ID_TITAN_800L,
		PCI_ANY_ID, PCI_ANY_ID, 0, 0,
		pbn_b0_bt_8_921600 },
	{	PCI_VENDOR_ID_TITAN, PCI_DEVICE_ID_TITAN_200I,
		PCI_ANY_ID, PCI_ANY_ID, 0, 0,
		pbn_b4_bt_2_921600 },
	{	PCI_VENDOR_ID_TITAN, PCI_DEVICE_ID_TITAN_400I,
		PCI_ANY_ID, PCI_ANY_ID, 0, 0,
		pbn_b4_bt_4_921600 },
	{	PCI_VENDOR_ID_TITAN, PCI_DEVICE_ID_TITAN_800I,
		PCI_ANY_ID, PCI_ANY_ID, 0, 0,
		pbn_b4_bt_8_921600 },
	{	PCI_VENDOR_ID_TITAN, PCI_DEVICE_ID_TITAN_400EH,
		PCI_ANY_ID, PCI_ANY_ID, 0, 0,
		pbn_b0_4_921600 },
	{	PCI_VENDOR_ID_TITAN, PCI_DEVICE_ID_TITAN_800EH,
		PCI_ANY_ID, PCI_ANY_ID, 0, 0,
		pbn_b0_4_921600 },
	{	PCI_VENDOR_ID_TITAN, PCI_DEVICE_ID_TITAN_800EHB,
		PCI_ANY_ID, PCI_ANY_ID, 0, 0,
		pbn_b0_4_921600 },
	{	PCI_VENDOR_ID_TITAN, PCI_DEVICE_ID_TITAN_100E,
		PCI_ANY_ID, PCI_ANY_ID, 0, 0,
		pbn_titan_1_4000000 },
	{	PCI_VENDOR_ID_TITAN, PCI_DEVICE_ID_TITAN_200E,
		PCI_ANY_ID, PCI_ANY_ID, 0, 0,
		pbn_titan_2_4000000 },
	{	PCI_VENDOR_ID_TITAN, PCI_DEVICE_ID_TITAN_400E,
		PCI_ANY_ID, PCI_ANY_ID, 0, 0,
		pbn_titan_4_4000000 },
	{	PCI_VENDOR_ID_TITAN, PCI_DEVICE_ID_TITAN_800E,
		PCI_ANY_ID, PCI_ANY_ID, 0, 0,
		pbn_titan_8_4000000 },
	{	PCI_VENDOR_ID_TITAN, PCI_DEVICE_ID_TITAN_200EI,
		PCI_ANY_ID, PCI_ANY_ID, 0, 0,
		pbn_titan_2_4000000 },
	{	PCI_VENDOR_ID_TITAN, PCI_DEVICE_ID_TITAN_200EISI,
		PCI_ANY_ID, PCI_ANY_ID, 0, 0,
		pbn_titan_2_4000000 },
	{	PCI_VENDOR_ID_TITAN, PCI_DEVICE_ID_TITAN_200V3,
		PCI_ANY_ID, PCI_ANY_ID, 0, 0,
		pbn_b0_bt_2_921600 },
	{	PCI_VENDOR_ID_TITAN, PCI_DEVICE_ID_TITAN_400V3,
		PCI_ANY_ID, PCI_ANY_ID, 0, 0,
		pbn_b0_4_921600 },
	{	PCI_VENDOR_ID_TITAN, PCI_DEVICE_ID_TITAN_410V3,
		PCI_ANY_ID, PCI_ANY_ID, 0, 0,
		pbn_b0_4_921600 },
	{	PCI_VENDOR_ID_TITAN, PCI_DEVICE_ID_TITAN_800V3,
		PCI_ANY_ID, PCI_ANY_ID, 0, 0,
		pbn_b0_4_921600 },
	{	PCI_VENDOR_ID_TITAN, PCI_DEVICE_ID_TITAN_800V3B,
		PCI_ANY_ID, PCI_ANY_ID, 0, 0,
		pbn_b0_4_921600 },

	{	PCI_VENDOR_ID_SIIG, PCI_DEVICE_ID_SIIG_1S_10x_550,
		PCI_ANY_ID, PCI_ANY_ID, 0, 0,
		pbn_b2_1_460800 },
	{	PCI_VENDOR_ID_SIIG, PCI_DEVICE_ID_SIIG_1S_10x_650,
		PCI_ANY_ID, PCI_ANY_ID, 0, 0,
		pbn_b2_1_460800 },
	{	PCI_VENDOR_ID_SIIG, PCI_DEVICE_ID_SIIG_1S_10x_850,
		PCI_ANY_ID, PCI_ANY_ID, 0, 0,
		pbn_b2_1_460800 },
	{	PCI_VENDOR_ID_SIIG, PCI_DEVICE_ID_SIIG_2S_10x_550,
		PCI_ANY_ID, PCI_ANY_ID, 0, 0,
		pbn_b2_bt_2_921600 },
	{	PCI_VENDOR_ID_SIIG, PCI_DEVICE_ID_SIIG_2S_10x_650,
		PCI_ANY_ID, PCI_ANY_ID, 0, 0,
		pbn_b2_bt_2_921600 },
	{	PCI_VENDOR_ID_SIIG, PCI_DEVICE_ID_SIIG_2S_10x_850,
		PCI_ANY_ID, PCI_ANY_ID, 0, 0,
		pbn_b2_bt_2_921600 },
	{	PCI_VENDOR_ID_SIIG, PCI_DEVICE_ID_SIIG_4S_10x_550,
		PCI_ANY_ID, PCI_ANY_ID, 0, 0,
		pbn_b2_bt_4_921600 },
	{	PCI_VENDOR_ID_SIIG, PCI_DEVICE_ID_SIIG_4S_10x_650,
		PCI_ANY_ID, PCI_ANY_ID, 0, 0,
		pbn_b2_bt_4_921600 },
	{	PCI_VENDOR_ID_SIIG, PCI_DEVICE_ID_SIIG_4S_10x_850,
		PCI_ANY_ID, PCI_ANY_ID, 0, 0,
		pbn_b2_bt_4_921600 },
	{	PCI_VENDOR_ID_SIIG, PCI_DEVICE_ID_SIIG_1S_20x_550,
		PCI_ANY_ID, PCI_ANY_ID, 0, 0,
		pbn_b0_1_921600 },
	{	PCI_VENDOR_ID_SIIG, PCI_DEVICE_ID_SIIG_1S_20x_650,
		PCI_ANY_ID, PCI_ANY_ID, 0, 0,
		pbn_b0_1_921600 },
	{	PCI_VENDOR_ID_SIIG, PCI_DEVICE_ID_SIIG_1S_20x_850,
		PCI_ANY_ID, PCI_ANY_ID, 0, 0,
		pbn_b0_1_921600 },
	{	PCI_VENDOR_ID_SIIG, PCI_DEVICE_ID_SIIG_2S_20x_550,
		PCI_ANY_ID, PCI_ANY_ID, 0, 0,
		pbn_b0_bt_2_921600 },
	{	PCI_VENDOR_ID_SIIG, PCI_DEVICE_ID_SIIG_2S_20x_650,
		PCI_ANY_ID, PCI_ANY_ID, 0, 0,
		pbn_b0_bt_2_921600 },
	{	PCI_VENDOR_ID_SIIG, PCI_DEVICE_ID_SIIG_2S_20x_850,
		PCI_ANY_ID, PCI_ANY_ID, 0, 0,
		pbn_b0_bt_2_921600 },
	{	PCI_VENDOR_ID_SIIG, PCI_DEVICE_ID_SIIG_4S_20x_550,
		PCI_ANY_ID, PCI_ANY_ID, 0, 0,
		pbn_b0_bt_4_921600 },
	{	PCI_VENDOR_ID_SIIG, PCI_DEVICE_ID_SIIG_4S_20x_650,
		PCI_ANY_ID, PCI_ANY_ID, 0, 0,
		pbn_b0_bt_4_921600 },
	{	PCI_VENDOR_ID_SIIG, PCI_DEVICE_ID_SIIG_4S_20x_850,
		PCI_ANY_ID, PCI_ANY_ID, 0, 0,
		pbn_b0_bt_4_921600 },
	{	PCI_VENDOR_ID_SIIG, PCI_DEVICE_ID_SIIG_8S_20x_550,
		PCI_ANY_ID, PCI_ANY_ID, 0, 0,
		pbn_b0_bt_8_921600 },
	{	PCI_VENDOR_ID_SIIG, PCI_DEVICE_ID_SIIG_8S_20x_650,
		PCI_ANY_ID, PCI_ANY_ID, 0, 0,
		pbn_b0_bt_8_921600 },
	{	PCI_VENDOR_ID_SIIG, PCI_DEVICE_ID_SIIG_8S_20x_850,
		PCI_ANY_ID, PCI_ANY_ID, 0, 0,
		pbn_b0_bt_8_921600 },

	/*
	 * Computone devices submitted by Doug McNash dmcnash@computone.com
	 */
	{	PCI_VENDOR_ID_COMPUTONE, PCI_DEVICE_ID_COMPUTONE_PG,
		PCI_SUBVENDOR_ID_COMPUTONE, PCI_SUBDEVICE_ID_COMPUTONE_PG4,
		0, 0, pbn_computone_4 },
	{	PCI_VENDOR_ID_COMPUTONE, PCI_DEVICE_ID_COMPUTONE_PG,
		PCI_SUBVENDOR_ID_COMPUTONE, PCI_SUBDEVICE_ID_COMPUTONE_PG8,
		0, 0, pbn_computone_8 },
	{	PCI_VENDOR_ID_COMPUTONE, PCI_DEVICE_ID_COMPUTONE_PG,
		PCI_SUBVENDOR_ID_COMPUTONE, PCI_SUBDEVICE_ID_COMPUTONE_PG6,
		0, 0, pbn_computone_6 },

	{	PCI_VENDOR_ID_OXSEMI, PCI_DEVICE_ID_OXSEMI_16PCI95N,
		PCI_ANY_ID, PCI_ANY_ID, 0, 0,
		pbn_oxsemi },
	{	PCI_VENDOR_ID_TIMEDIA, PCI_DEVICE_ID_TIMEDIA_1889,
		PCI_VENDOR_ID_TIMEDIA, PCI_ANY_ID, 0, 0,
		pbn_b0_bt_1_921600 },

	/*
	 * Sunix PCI serial boards
	 */
	{	PCI_VENDOR_ID_SUNIX, PCI_DEVICE_ID_SUNIX_1999,
		PCI_VENDOR_ID_SUNIX, 0x0001, 0, 0,
		pbn_sunix_pci_1s },
	{	PCI_VENDOR_ID_SUNIX, PCI_DEVICE_ID_SUNIX_1999,
		PCI_VENDOR_ID_SUNIX, 0x0002, 0, 0,
		pbn_sunix_pci_2s },
	{	PCI_VENDOR_ID_SUNIX, PCI_DEVICE_ID_SUNIX_1999,
		PCI_VENDOR_ID_SUNIX, 0x0004, 0, 0,
		pbn_sunix_pci_4s },
	{	PCI_VENDOR_ID_SUNIX, PCI_DEVICE_ID_SUNIX_1999,
		PCI_VENDOR_ID_SUNIX, 0x0084, 0, 0,
		pbn_sunix_pci_4s },
	{	PCI_VENDOR_ID_SUNIX, PCI_DEVICE_ID_SUNIX_1999,
		PCI_VENDOR_ID_SUNIX, 0x0008, 0, 0,
		pbn_sunix_pci_8s },
	{	PCI_VENDOR_ID_SUNIX, PCI_DEVICE_ID_SUNIX_1999,
		PCI_VENDOR_ID_SUNIX, 0x0088, 0, 0,
		pbn_sunix_pci_8s },
	{	PCI_VENDOR_ID_SUNIX, PCI_DEVICE_ID_SUNIX_1999,
		PCI_VENDOR_ID_SUNIX, 0x0010, 0, 0,
		pbn_sunix_pci_16s },

	/*
	 * AFAVLAB serial card, from Harald Welte <laforge@gnumonks.org>
	 */
	{	PCI_VENDOR_ID_AFAVLAB, PCI_DEVICE_ID_AFAVLAB_P028,
		PCI_ANY_ID, PCI_ANY_ID, 0, 0,
		pbn_b0_bt_8_115200 },
	{	PCI_VENDOR_ID_AFAVLAB, PCI_DEVICE_ID_AFAVLAB_P030,
		PCI_ANY_ID, PCI_ANY_ID, 0, 0,
		pbn_b0_bt_8_115200 },

	{	PCI_VENDOR_ID_LAVA, PCI_DEVICE_ID_LAVA_DSERIAL,
		PCI_ANY_ID, PCI_ANY_ID, 0, 0,
		pbn_b0_bt_2_115200 },
	{	PCI_VENDOR_ID_LAVA, PCI_DEVICE_ID_LAVA_QUATRO_A,
		PCI_ANY_ID, PCI_ANY_ID, 0, 0,
		pbn_b0_bt_2_115200 },
	{	PCI_VENDOR_ID_LAVA, PCI_DEVICE_ID_LAVA_QUATRO_B,
		PCI_ANY_ID, PCI_ANY_ID, 0, 0,
		pbn_b0_bt_2_115200 },
	{	PCI_VENDOR_ID_LAVA, PCI_DEVICE_ID_LAVA_QUATTRO_A,
		PCI_ANY_ID, PCI_ANY_ID, 0, 0,
		pbn_b0_bt_2_115200 },
	{	PCI_VENDOR_ID_LAVA, PCI_DEVICE_ID_LAVA_QUATTRO_B,
		PCI_ANY_ID, PCI_ANY_ID, 0, 0,
		pbn_b0_bt_2_115200 },
	{	PCI_VENDOR_ID_LAVA, PCI_DEVICE_ID_LAVA_OCTO_A,
		PCI_ANY_ID, PCI_ANY_ID, 0, 0,
		pbn_b0_bt_4_460800 },
	{	PCI_VENDOR_ID_LAVA, PCI_DEVICE_ID_LAVA_OCTO_B,
		PCI_ANY_ID, PCI_ANY_ID, 0, 0,
		pbn_b0_bt_4_460800 },
	{	PCI_VENDOR_ID_LAVA, PCI_DEVICE_ID_LAVA_PORT_PLUS,
		PCI_ANY_ID, PCI_ANY_ID, 0, 0,
		pbn_b0_bt_2_460800 },
	{	PCI_VENDOR_ID_LAVA, PCI_DEVICE_ID_LAVA_QUAD_A,
		PCI_ANY_ID, PCI_ANY_ID, 0, 0,
		pbn_b0_bt_2_460800 },
	{	PCI_VENDOR_ID_LAVA, PCI_DEVICE_ID_LAVA_QUAD_B,
		PCI_ANY_ID, PCI_ANY_ID, 0, 0,
		pbn_b0_bt_2_460800 },
	{	PCI_VENDOR_ID_LAVA, PCI_DEVICE_ID_LAVA_SSERIAL,
		PCI_ANY_ID, PCI_ANY_ID, 0, 0,
		pbn_b0_bt_1_115200 },
	{	PCI_VENDOR_ID_LAVA, PCI_DEVICE_ID_LAVA_PORT_650,
		PCI_ANY_ID, PCI_ANY_ID, 0, 0,
		pbn_b0_bt_1_460800 },

	/*
	 * Korenix Jetcard F0/F1 cards (JC1204, JC1208, JC1404, JC1408).
	 * Cards are identified by their subsystem vendor IDs, which
	 * (in hex) match the model number.
	 *
	 * Note that JC140x are RS422/485 cards which require ox950
	 * ACR = 0x10, and as such are not currently fully supported.
	 */
	{	PCI_VENDOR_ID_KORENIX, PCI_DEVICE_ID_KORENIX_JETCARDF0,
		0x1204, 0x0004, 0, 0,
		pbn_b0_4_921600 },
	{	PCI_VENDOR_ID_KORENIX, PCI_DEVICE_ID_KORENIX_JETCARDF0,
		0x1208, 0x0004, 0, 0,
		pbn_b0_4_921600 },
/*	{	PCI_VENDOR_ID_KORENIX, PCI_DEVICE_ID_KORENIX_JETCARDF0,
		0x1402, 0x0002, 0, 0,
		pbn_b0_2_921600 }, */
/*	{	PCI_VENDOR_ID_KORENIX, PCI_DEVICE_ID_KORENIX_JETCARDF0,
		0x1404, 0x0004, 0, 0,
		pbn_b0_4_921600 }, */
	{	PCI_VENDOR_ID_KORENIX, PCI_DEVICE_ID_KORENIX_JETCARDF1,
		0x1208, 0x0004, 0, 0,
		pbn_b0_4_921600 },

	{	PCI_VENDOR_ID_KORENIX, PCI_DEVICE_ID_KORENIX_JETCARDF2,
		0x1204, 0x0004, 0, 0,
		pbn_b0_4_921600 },
	{	PCI_VENDOR_ID_KORENIX, PCI_DEVICE_ID_KORENIX_JETCARDF2,
		0x1208, 0x0004, 0, 0,
		pbn_b0_4_921600 },
	{	PCI_VENDOR_ID_KORENIX, PCI_DEVICE_ID_KORENIX_JETCARDF3,
		0x1208, 0x0004, 0, 0,
		pbn_b0_4_921600 },
	/*
	 * Dell Remote Access Card 4 - Tim_T_Murphy@Dell.com
	 */
	{	PCI_VENDOR_ID_DELL, PCI_DEVICE_ID_DELL_RAC4,
		PCI_ANY_ID, PCI_ANY_ID, 0, 0,
		pbn_b1_1_1382400 },

	/*
	 * Dell Remote Access Card III - Tim_T_Murphy@Dell.com
	 */
	{	PCI_VENDOR_ID_DELL, PCI_DEVICE_ID_DELL_RACIII,
		PCI_ANY_ID, PCI_ANY_ID, 0, 0,
		pbn_b1_1_1382400 },

	/*
	 * RAStel 2 port modem, gerg@moreton.com.au
	 */
	{	PCI_VENDOR_ID_MORETON, PCI_DEVICE_ID_RASTEL_2PORT,
		PCI_ANY_ID, PCI_ANY_ID, 0, 0,
		pbn_b2_bt_2_115200 },

	/*
	 * EKF addition for i960 Boards form EKF with serial port
	 */
	{	PCI_VENDOR_ID_INTEL, PCI_DEVICE_ID_INTEL_80960_RP,
		0xE4BF, PCI_ANY_ID, 0, 0,
		pbn_intel_i960 },

	/*
	 * Xircom Cardbus/Ethernet combos
	 */
	{	PCI_VENDOR_ID_XIRCOM, PCI_DEVICE_ID_XIRCOM_X3201_MDM,
		PCI_ANY_ID, PCI_ANY_ID, 0, 0,
		pbn_b0_1_115200 },
	/*
	 * Xircom RBM56G cardbus modem - Dirk Arnold (temp entry)
	 */
	{	PCI_VENDOR_ID_XIRCOM, PCI_DEVICE_ID_XIRCOM_RBM56G,
		PCI_ANY_ID, PCI_ANY_ID, 0, 0,
		pbn_b0_1_115200 },

	/*
	 * Untested PCI modems, sent in from various folks...
	 */

	/*
	 * Elsa Model 56K PCI Modem, from Andreas Rath <arh@01019freenet.de>
	 */
	{	PCI_VENDOR_ID_ROCKWELL, 0x1004,
		0x1048, 0x1500, 0, 0,
		pbn_b1_1_115200 },

	{	PCI_VENDOR_ID_SGI, PCI_DEVICE_ID_SGI_IOC3,
		0xFF00, 0, 0, 0,
		pbn_sgi_ioc3 },

	/*
	 * HP Diva card
	 */
	{	PCI_VENDOR_ID_HP, PCI_DEVICE_ID_HP_DIVA,
		PCI_VENDOR_ID_HP, PCI_DEVICE_ID_HP_DIVA_RMP3, 0, 0,
		pbn_b1_1_115200 },
	{	PCI_VENDOR_ID_HP, PCI_DEVICE_ID_HP_DIVA,
		PCI_ANY_ID, PCI_ANY_ID, 0, 0,
		pbn_b0_5_115200 },
	{	PCI_VENDOR_ID_HP, PCI_DEVICE_ID_HP_DIVA_AUX,
		PCI_ANY_ID, PCI_ANY_ID, 0, 0,
		pbn_b2_1_115200 },
	/* HPE PCI serial device */
	{	PCI_VENDOR_ID_HP_3PAR, PCI_DEVICE_ID_HPE_PCI_SERIAL,
		PCI_ANY_ID, PCI_ANY_ID, 0, 0,
		pbn_b1_1_115200 },

	{	PCI_VENDOR_ID_DCI, PCI_DEVICE_ID_DCI_PCCOM2,
		PCI_ANY_ID, PCI_ANY_ID, 0, 0,
		pbn_b3_2_115200 },
	{	PCI_VENDOR_ID_DCI, PCI_DEVICE_ID_DCI_PCCOM4,
		PCI_ANY_ID, PCI_ANY_ID, 0, 0,
		pbn_b3_4_115200 },
	{	PCI_VENDOR_ID_DCI, PCI_DEVICE_ID_DCI_PCCOM8,
		PCI_ANY_ID, PCI_ANY_ID, 0, 0,
		pbn_b3_8_115200 },
	/*
	 * Topic TP560 Data/Fax/Voice 56k modem (reported by Evan Clarke)
	 */
	{	PCI_VENDOR_ID_TOPIC, PCI_DEVICE_ID_TOPIC_TP560,
		PCI_ANY_ID, PCI_ANY_ID, 0, 0,
		pbn_b0_1_115200 },
	/*
	 * ITE
	 */
	{	PCI_VENDOR_ID_ITE, PCI_DEVICE_ID_ITE_8872,
		PCI_ANY_ID, PCI_ANY_ID,
		0, 0,
		pbn_b1_bt_1_115200 },

	/*
	 * IntaShield IS-200
	 */
	{	PCI_VENDOR_ID_INTASHIELD, PCI_DEVICE_ID_INTASHIELD_IS200,
		PCI_ANY_ID, PCI_ANY_ID, 0, 0,	/* 135a.0811 */
		pbn_b2_2_115200 },
	/*
	 * IntaShield IS-400
	 */
	{	PCI_VENDOR_ID_INTASHIELD, PCI_DEVICE_ID_INTASHIELD_IS400,
		PCI_ANY_ID, PCI_ANY_ID, 0, 0,    /* 135a.0dc0 */
		pbn_b2_4_115200 },
	/* Brainboxes Devices */
	/*
	* Brainboxes UC-101
	*/
	{       PCI_VENDOR_ID_INTASHIELD, 0x0BA1,
		PCI_ANY_ID, PCI_ANY_ID,
		0, 0,
		pbn_b2_2_115200 },
	/*
	 * Brainboxes UC-235/246
	 */
	{	PCI_VENDOR_ID_INTASHIELD, 0x0AA1,
		PCI_ANY_ID, PCI_ANY_ID,
		0, 0,
		pbn_b2_1_115200 },
	/*
	 * Brainboxes UC-257
	 */
	{	PCI_VENDOR_ID_INTASHIELD, 0x0861,
		PCI_ANY_ID, PCI_ANY_ID,
		0, 0,
		pbn_b2_2_115200 },
	/*
	 * Brainboxes UC-260/271/701/756
	 */
	{	PCI_VENDOR_ID_INTASHIELD, 0x0D21,
		PCI_ANY_ID, PCI_ANY_ID,
		PCI_CLASS_COMMUNICATION_MULTISERIAL << 8, 0xffff00,
		pbn_b2_4_115200 },
	{	PCI_VENDOR_ID_INTASHIELD, 0x0E34,
		PCI_ANY_ID, PCI_ANY_ID,
		PCI_CLASS_COMMUNICATION_MULTISERIAL << 8, 0xffff00,
		pbn_b2_4_115200 },
	/*
	 * Brainboxes UC-268
	 */
	{       PCI_VENDOR_ID_INTASHIELD, 0x0841,
		PCI_ANY_ID, PCI_ANY_ID,
		0, 0,
		pbn_b2_4_115200 },
	/*
	 * Brainboxes UC-275/279
	 */
	{	PCI_VENDOR_ID_INTASHIELD, 0x0881,
		PCI_ANY_ID, PCI_ANY_ID,
		0, 0,
		pbn_b2_8_115200 },
	/*
	 * Brainboxes UC-302
	 */
	{	PCI_VENDOR_ID_INTASHIELD, 0x08E1,
		PCI_ANY_ID, PCI_ANY_ID,
		0, 0,
		pbn_b2_2_115200 },
	/*
	 * Brainboxes UC-310
	 */
	{       PCI_VENDOR_ID_INTASHIELD, 0x08C1,
		PCI_ANY_ID, PCI_ANY_ID,
		0, 0,
		pbn_b2_2_115200 },
	/*
	 * Brainboxes UC-313
	 */
	{       PCI_VENDOR_ID_INTASHIELD, 0x08A3,
		PCI_ANY_ID, PCI_ANY_ID,
		0, 0,
		pbn_b2_2_115200 },
	/*
	 * Brainboxes UC-320/324
	 */
	{	PCI_VENDOR_ID_INTASHIELD, 0x0A61,
		PCI_ANY_ID, PCI_ANY_ID,
		0, 0,
		pbn_b2_1_115200 },
	/*
	 * Brainboxes UC-346
	 */
	{	PCI_VENDOR_ID_INTASHIELD, 0x0B02,
		PCI_ANY_ID, PCI_ANY_ID,
		0, 0,
		pbn_b2_4_115200 },
	/*
	 * Brainboxes UC-357
	 */
	{	PCI_VENDOR_ID_INTASHIELD, 0x0A81,
		PCI_ANY_ID, PCI_ANY_ID,
		0, 0,
		pbn_b2_2_115200 },
	{	PCI_VENDOR_ID_INTASHIELD, 0x0A83,
		PCI_ANY_ID, PCI_ANY_ID,
		0, 0,
		pbn_b2_2_115200 },
	/*
	 * Brainboxes UC-368
	 */
	{	PCI_VENDOR_ID_INTASHIELD, 0x0C41,
		PCI_ANY_ID, PCI_ANY_ID,
		0, 0,
		pbn_b2_4_115200 },
	/*
	 * Brainboxes UC-420/431
	 */
	{       PCI_VENDOR_ID_INTASHIELD, 0x0921,
		PCI_ANY_ID, PCI_ANY_ID,
		0, 0,
		pbn_b2_4_115200 },
	/*
	 * Perle PCI-RAS cards
	 */
	{       PCI_VENDOR_ID_PLX, PCI_DEVICE_ID_PLX_9030,
		PCI_SUBVENDOR_ID_PERLE, PCI_SUBDEVICE_ID_PCI_RAS4,
		0, 0, pbn_b2_4_921600 },
	{       PCI_VENDOR_ID_PLX, PCI_DEVICE_ID_PLX_9030,
		PCI_SUBVENDOR_ID_PERLE, PCI_SUBDEVICE_ID_PCI_RAS8,
		0, 0, pbn_b2_8_921600 },

	/*
	 * Mainpine series cards: Fairly standard layout but fools
	 * parts of the autodetect in some cases and uses otherwise
	 * unmatched communications subclasses in the PCI Express case
	 */

	{	/* RockForceDUO */
		PCI_VENDOR_ID_MAINPINE, PCI_DEVICE_ID_MAINPINE_PBRIDGE,
		PCI_VENDOR_ID_MAINPINE, 0x0200,
		0, 0, pbn_b0_2_115200 },
	{	/* RockForceQUATRO */
		PCI_VENDOR_ID_MAINPINE, PCI_DEVICE_ID_MAINPINE_PBRIDGE,
		PCI_VENDOR_ID_MAINPINE, 0x0300,
		0, 0, pbn_b0_4_115200 },
	{	/* RockForceDUO+ */
		PCI_VENDOR_ID_MAINPINE, PCI_DEVICE_ID_MAINPINE_PBRIDGE,
		PCI_VENDOR_ID_MAINPINE, 0x0400,
		0, 0, pbn_b0_2_115200 },
	{	/* RockForceQUATRO+ */
		PCI_VENDOR_ID_MAINPINE, PCI_DEVICE_ID_MAINPINE_PBRIDGE,
		PCI_VENDOR_ID_MAINPINE, 0x0500,
		0, 0, pbn_b0_4_115200 },
	{	/* RockForce+ */
		PCI_VENDOR_ID_MAINPINE, PCI_DEVICE_ID_MAINPINE_PBRIDGE,
		PCI_VENDOR_ID_MAINPINE, 0x0600,
		0, 0, pbn_b0_2_115200 },
	{	/* RockForce+ */
		PCI_VENDOR_ID_MAINPINE, PCI_DEVICE_ID_MAINPINE_PBRIDGE,
		PCI_VENDOR_ID_MAINPINE, 0x0700,
		0, 0, pbn_b0_4_115200 },
	{	/* RockForceOCTO+ */
		PCI_VENDOR_ID_MAINPINE, PCI_DEVICE_ID_MAINPINE_PBRIDGE,
		PCI_VENDOR_ID_MAINPINE, 0x0800,
		0, 0, pbn_b0_8_115200 },
	{	/* RockForceDUO+ */
		PCI_VENDOR_ID_MAINPINE, PCI_DEVICE_ID_MAINPINE_PBRIDGE,
		PCI_VENDOR_ID_MAINPINE, 0x0C00,
		0, 0, pbn_b0_2_115200 },
	{	/* RockForceQUARTRO+ */
		PCI_VENDOR_ID_MAINPINE, PCI_DEVICE_ID_MAINPINE_PBRIDGE,
		PCI_VENDOR_ID_MAINPINE, 0x0D00,
		0, 0, pbn_b0_4_115200 },
	{	/* RockForceOCTO+ */
		PCI_VENDOR_ID_MAINPINE, PCI_DEVICE_ID_MAINPINE_PBRIDGE,
		PCI_VENDOR_ID_MAINPINE, 0x1D00,
		0, 0, pbn_b0_8_115200 },
	{	/* RockForceD1 */
		PCI_VENDOR_ID_MAINPINE, PCI_DEVICE_ID_MAINPINE_PBRIDGE,
		PCI_VENDOR_ID_MAINPINE, 0x2000,
		0, 0, pbn_b0_1_115200 },
	{	/* RockForceF1 */
		PCI_VENDOR_ID_MAINPINE, PCI_DEVICE_ID_MAINPINE_PBRIDGE,
		PCI_VENDOR_ID_MAINPINE, 0x2100,
		0, 0, pbn_b0_1_115200 },
	{	/* RockForceD2 */
		PCI_VENDOR_ID_MAINPINE, PCI_DEVICE_ID_MAINPINE_PBRIDGE,
		PCI_VENDOR_ID_MAINPINE, 0x2200,
		0, 0, pbn_b0_2_115200 },
	{	/* RockForceF2 */
		PCI_VENDOR_ID_MAINPINE, PCI_DEVICE_ID_MAINPINE_PBRIDGE,
		PCI_VENDOR_ID_MAINPINE, 0x2300,
		0, 0, pbn_b0_2_115200 },
	{	/* RockForceD4 */
		PCI_VENDOR_ID_MAINPINE, PCI_DEVICE_ID_MAINPINE_PBRIDGE,
		PCI_VENDOR_ID_MAINPINE, 0x2400,
		0, 0, pbn_b0_4_115200 },
	{	/* RockForceF4 */
		PCI_VENDOR_ID_MAINPINE, PCI_DEVICE_ID_MAINPINE_PBRIDGE,
		PCI_VENDOR_ID_MAINPINE, 0x2500,
		0, 0, pbn_b0_4_115200 },
	{	/* RockForceD8 */
		PCI_VENDOR_ID_MAINPINE, PCI_DEVICE_ID_MAINPINE_PBRIDGE,
		PCI_VENDOR_ID_MAINPINE, 0x2600,
		0, 0, pbn_b0_8_115200 },
	{	/* RockForceF8 */
		PCI_VENDOR_ID_MAINPINE, PCI_DEVICE_ID_MAINPINE_PBRIDGE,
		PCI_VENDOR_ID_MAINPINE, 0x2700,
		0, 0, pbn_b0_8_115200 },
	{	/* IQ Express D1 */
		PCI_VENDOR_ID_MAINPINE, PCI_DEVICE_ID_MAINPINE_PBRIDGE,
		PCI_VENDOR_ID_MAINPINE, 0x3000,
		0, 0, pbn_b0_1_115200 },
	{	/* IQ Express F1 */
		PCI_VENDOR_ID_MAINPINE, PCI_DEVICE_ID_MAINPINE_PBRIDGE,
		PCI_VENDOR_ID_MAINPINE, 0x3100,
		0, 0, pbn_b0_1_115200 },
	{	/* IQ Express D2 */
		PCI_VENDOR_ID_MAINPINE, PCI_DEVICE_ID_MAINPINE_PBRIDGE,
		PCI_VENDOR_ID_MAINPINE, 0x3200,
		0, 0, pbn_b0_2_115200 },
	{	/* IQ Express F2 */
		PCI_VENDOR_ID_MAINPINE, PCI_DEVICE_ID_MAINPINE_PBRIDGE,
		PCI_VENDOR_ID_MAINPINE, 0x3300,
		0, 0, pbn_b0_2_115200 },
	{	/* IQ Express D4 */
		PCI_VENDOR_ID_MAINPINE, PCI_DEVICE_ID_MAINPINE_PBRIDGE,
		PCI_VENDOR_ID_MAINPINE, 0x3400,
		0, 0, pbn_b0_4_115200 },
	{	/* IQ Express F4 */
		PCI_VENDOR_ID_MAINPINE, PCI_DEVICE_ID_MAINPINE_PBRIDGE,
		PCI_VENDOR_ID_MAINPINE, 0x3500,
		0, 0, pbn_b0_4_115200 },
	{	/* IQ Express D8 */
		PCI_VENDOR_ID_MAINPINE, PCI_DEVICE_ID_MAINPINE_PBRIDGE,
		PCI_VENDOR_ID_MAINPINE, 0x3C00,
		0, 0, pbn_b0_8_115200 },
	{	/* IQ Express F8 */
		PCI_VENDOR_ID_MAINPINE, PCI_DEVICE_ID_MAINPINE_PBRIDGE,
		PCI_VENDOR_ID_MAINPINE, 0x3D00,
		0, 0, pbn_b0_8_115200 },


	/*
	 * PA Semi PA6T-1682M on-chip UART
	 */
	{	PCI_VENDOR_ID_PASEMI, 0xa004,
		PCI_ANY_ID, PCI_ANY_ID, 0, 0,
		pbn_pasemi_1682M },

	/*
	 * National Instruments
	 */
	{	PCI_VENDOR_ID_NI, PCI_DEVICE_ID_NI_PCI23216,
		PCI_ANY_ID, PCI_ANY_ID, 0, 0,
		pbn_b1_16_115200 },
	{	PCI_VENDOR_ID_NI, PCI_DEVICE_ID_NI_PCI2328,
		PCI_ANY_ID, PCI_ANY_ID, 0, 0,
		pbn_b1_8_115200 },
	{	PCI_VENDOR_ID_NI, PCI_DEVICE_ID_NI_PCI2324,
		PCI_ANY_ID, PCI_ANY_ID, 0, 0,
		pbn_b1_bt_4_115200 },
	{	PCI_VENDOR_ID_NI, PCI_DEVICE_ID_NI_PCI2322,
		PCI_ANY_ID, PCI_ANY_ID, 0, 0,
		pbn_b1_bt_2_115200 },
	{	PCI_VENDOR_ID_NI, PCI_DEVICE_ID_NI_PCI2324I,
		PCI_ANY_ID, PCI_ANY_ID, 0, 0,
		pbn_b1_bt_4_115200 },
	{	PCI_VENDOR_ID_NI, PCI_DEVICE_ID_NI_PCI2322I,
		PCI_ANY_ID, PCI_ANY_ID, 0, 0,
		pbn_b1_bt_2_115200 },
	{	PCI_VENDOR_ID_NI, PCI_DEVICE_ID_NI_PXI8420_23216,
		PCI_ANY_ID, PCI_ANY_ID, 0, 0,
		pbn_b1_16_115200 },
	{	PCI_VENDOR_ID_NI, PCI_DEVICE_ID_NI_PXI8420_2328,
		PCI_ANY_ID, PCI_ANY_ID, 0, 0,
		pbn_b1_8_115200 },
	{	PCI_VENDOR_ID_NI, PCI_DEVICE_ID_NI_PXI8420_2324,
		PCI_ANY_ID, PCI_ANY_ID, 0, 0,
		pbn_b1_bt_4_115200 },
	{	PCI_VENDOR_ID_NI, PCI_DEVICE_ID_NI_PXI8420_2322,
		PCI_ANY_ID, PCI_ANY_ID, 0, 0,
		pbn_b1_bt_2_115200 },
	{	PCI_VENDOR_ID_NI, PCI_DEVICE_ID_NI_PXI8422_2324,
		PCI_ANY_ID, PCI_ANY_ID, 0, 0,
		pbn_b1_bt_4_115200 },
	{	PCI_VENDOR_ID_NI, PCI_DEVICE_ID_NI_PXI8422_2322,
		PCI_ANY_ID, PCI_ANY_ID, 0, 0,
		pbn_b1_bt_2_115200 },
	{	PCI_VENDOR_ID_NI, PCI_DEVICE_ID_NI_PXI8430_2322,
		PCI_ANY_ID, PCI_ANY_ID, 0, 0,
		pbn_ni8430_2 },
	{	PCI_VENDOR_ID_NI, PCI_DEVICE_ID_NI_PCI8430_2322,
		PCI_ANY_ID, PCI_ANY_ID, 0, 0,
		pbn_ni8430_2 },
	{	PCI_VENDOR_ID_NI, PCI_DEVICE_ID_NI_PXI8430_2324,
		PCI_ANY_ID, PCI_ANY_ID, 0, 0,
		pbn_ni8430_4 },
	{	PCI_VENDOR_ID_NI, PCI_DEVICE_ID_NI_PCI8430_2324,
		PCI_ANY_ID, PCI_ANY_ID, 0, 0,
		pbn_ni8430_4 },
	{	PCI_VENDOR_ID_NI, PCI_DEVICE_ID_NI_PXI8430_2328,
		PCI_ANY_ID, PCI_ANY_ID, 0, 0,
		pbn_ni8430_8 },
	{	PCI_VENDOR_ID_NI, PCI_DEVICE_ID_NI_PCI8430_2328,
		PCI_ANY_ID, PCI_ANY_ID, 0, 0,
		pbn_ni8430_8 },
	{	PCI_VENDOR_ID_NI, PCI_DEVICE_ID_NI_PXI8430_23216,
		PCI_ANY_ID, PCI_ANY_ID, 0, 0,
		pbn_ni8430_16 },
	{	PCI_VENDOR_ID_NI, PCI_DEVICE_ID_NI_PCI8430_23216,
		PCI_ANY_ID, PCI_ANY_ID, 0, 0,
		pbn_ni8430_16 },
	{	PCI_VENDOR_ID_NI, PCI_DEVICE_ID_NI_PXI8432_2322,
		PCI_ANY_ID, PCI_ANY_ID, 0, 0,
		pbn_ni8430_2 },
	{	PCI_VENDOR_ID_NI, PCI_DEVICE_ID_NI_PCI8432_2322,
		PCI_ANY_ID, PCI_ANY_ID, 0, 0,
		pbn_ni8430_2 },
	{	PCI_VENDOR_ID_NI, PCI_DEVICE_ID_NI_PXI8432_2324,
		PCI_ANY_ID, PCI_ANY_ID, 0, 0,
		pbn_ni8430_4 },
	{	PCI_VENDOR_ID_NI, PCI_DEVICE_ID_NI_PCI8432_2324,
		PCI_ANY_ID, PCI_ANY_ID, 0, 0,
		pbn_ni8430_4 },

	/*
	 * MOXA
	 */
	{	PCI_VENDOR_ID_MOXA, PCI_DEVICE_ID_MOXA_CP102E,
		PCI_ANY_ID, PCI_ANY_ID, 0, 0,
		pbn_moxa8250_2p },
	{	PCI_VENDOR_ID_MOXA, PCI_DEVICE_ID_MOXA_CP102EL,
		PCI_ANY_ID, PCI_ANY_ID, 0, 0,
		pbn_moxa8250_2p },
	{	PCI_VENDOR_ID_MOXA, PCI_DEVICE_ID_MOXA_CP104EL_A,
		PCI_ANY_ID, PCI_ANY_ID, 0, 0,
		pbn_moxa8250_4p },
	{	PCI_VENDOR_ID_MOXA, PCI_DEVICE_ID_MOXA_CP114EL,
		PCI_ANY_ID, PCI_ANY_ID, 0, 0,
		pbn_moxa8250_4p },
	{	PCI_VENDOR_ID_MOXA, PCI_DEVICE_ID_MOXA_CP116E_A_A,
		PCI_ANY_ID, PCI_ANY_ID, 0, 0,
		pbn_moxa8250_8p },
	{	PCI_VENDOR_ID_MOXA, PCI_DEVICE_ID_MOXA_CP116E_A_B,
		PCI_ANY_ID, PCI_ANY_ID, 0, 0,
		pbn_moxa8250_8p },
	{	PCI_VENDOR_ID_MOXA, PCI_DEVICE_ID_MOXA_CP118EL_A,
		PCI_ANY_ID, PCI_ANY_ID, 0, 0,
		pbn_moxa8250_8p },
	{	PCI_VENDOR_ID_MOXA, PCI_DEVICE_ID_MOXA_CP118E_A_I,
		PCI_ANY_ID, PCI_ANY_ID, 0, 0,
		pbn_moxa8250_8p },
	{	PCI_VENDOR_ID_MOXA, PCI_DEVICE_ID_MOXA_CP132EL,
		PCI_ANY_ID, PCI_ANY_ID, 0, 0,
		pbn_moxa8250_2p },
	{	PCI_VENDOR_ID_MOXA, PCI_DEVICE_ID_MOXA_CP134EL_A,
		PCI_ANY_ID, PCI_ANY_ID, 0, 0,
		pbn_moxa8250_4p },
	{	PCI_VENDOR_ID_MOXA, PCI_DEVICE_ID_MOXA_CP138E_A,
		PCI_ANY_ID, PCI_ANY_ID, 0, 0,
		pbn_moxa8250_8p },
	{	PCI_VENDOR_ID_MOXA, PCI_DEVICE_ID_MOXA_CP168EL_A,
		PCI_ANY_ID, PCI_ANY_ID, 0, 0,
		pbn_moxa8250_8p },

	/*
	* ADDI-DATA GmbH communication cards <info@addi-data.com>
	*/
	{	PCI_VENDOR_ID_ADDIDATA,
		PCI_DEVICE_ID_ADDIDATA_APCI7500,
		PCI_ANY_ID,
		PCI_ANY_ID,
		0,
		0,
		pbn_b0_4_115200 },

	{	PCI_VENDOR_ID_ADDIDATA,
		PCI_DEVICE_ID_ADDIDATA_APCI7420,
		PCI_ANY_ID,
		PCI_ANY_ID,
		0,
		0,
		pbn_b0_2_115200 },

	{	PCI_VENDOR_ID_ADDIDATA,
		PCI_DEVICE_ID_ADDIDATA_APCI7300,
		PCI_ANY_ID,
		PCI_ANY_ID,
		0,
		0,
		pbn_b0_1_115200 },

	{	PCI_VENDOR_ID_AMCC,
		PCI_DEVICE_ID_AMCC_ADDIDATA_APCI7800,
		PCI_ANY_ID,
		PCI_ANY_ID,
		0,
		0,
		pbn_b1_8_115200 },

	{	PCI_VENDOR_ID_ADDIDATA,
		PCI_DEVICE_ID_ADDIDATA_APCI7500_2,
		PCI_ANY_ID,
		PCI_ANY_ID,
		0,
		0,
		pbn_b0_4_115200 },

	{	PCI_VENDOR_ID_ADDIDATA,
		PCI_DEVICE_ID_ADDIDATA_APCI7420_2,
		PCI_ANY_ID,
		PCI_ANY_ID,
		0,
		0,
		pbn_b0_2_115200 },

	{	PCI_VENDOR_ID_ADDIDATA,
		PCI_DEVICE_ID_ADDIDATA_APCI7300_2,
		PCI_ANY_ID,
		PCI_ANY_ID,
		0,
		0,
		pbn_b0_1_115200 },

	{	PCI_VENDOR_ID_ADDIDATA,
		PCI_DEVICE_ID_ADDIDATA_APCI7500_3,
		PCI_ANY_ID,
		PCI_ANY_ID,
		0,
		0,
		pbn_b0_4_115200 },

	{	PCI_VENDOR_ID_ADDIDATA,
		PCI_DEVICE_ID_ADDIDATA_APCI7420_3,
		PCI_ANY_ID,
		PCI_ANY_ID,
		0,
		0,
		pbn_b0_2_115200 },

	{	PCI_VENDOR_ID_ADDIDATA,
		PCI_DEVICE_ID_ADDIDATA_APCI7300_3,
		PCI_ANY_ID,
		PCI_ANY_ID,
		0,
		0,
		pbn_b0_1_115200 },

	{	PCI_VENDOR_ID_ADDIDATA,
		PCI_DEVICE_ID_ADDIDATA_APCI7800_3,
		PCI_ANY_ID,
		PCI_ANY_ID,
		0,
		0,
		pbn_b0_8_115200 },

	{	PCI_VENDOR_ID_ADDIDATA,
		PCI_DEVICE_ID_ADDIDATA_APCIe7500,
		PCI_ANY_ID,
		PCI_ANY_ID,
		0,
		0,
		pbn_ADDIDATA_PCIe_4_3906250 },

	{	PCI_VENDOR_ID_ADDIDATA,
		PCI_DEVICE_ID_ADDIDATA_APCIe7420,
		PCI_ANY_ID,
		PCI_ANY_ID,
		0,
		0,
		pbn_ADDIDATA_PCIe_2_3906250 },

	{	PCI_VENDOR_ID_ADDIDATA,
		PCI_DEVICE_ID_ADDIDATA_APCIe7300,
		PCI_ANY_ID,
		PCI_ANY_ID,
		0,
		0,
		pbn_ADDIDATA_PCIe_1_3906250 },

	{	PCI_VENDOR_ID_ADDIDATA,
		PCI_DEVICE_ID_ADDIDATA_APCIe7800,
		PCI_ANY_ID,
		PCI_ANY_ID,
		0,
		0,
		pbn_ADDIDATA_PCIe_8_3906250 },

	{	PCI_VENDOR_ID_NETMOS, PCI_DEVICE_ID_NETMOS_9835,
		PCI_VENDOR_ID_IBM, 0x0299,
		0, 0, pbn_b0_bt_2_115200 },

	/*
	 * other NetMos 9835 devices are most likely handled by the
	 * parport_serial driver, check drivers/parport/parport_serial.c
	 * before adding them here.
	 */

	{	PCI_VENDOR_ID_NETMOS, PCI_DEVICE_ID_NETMOS_9901,
		0xA000, 0x1000,
		0, 0, pbn_b0_1_115200 },

	/* the 9901 is a rebranded 9912 */
	{	PCI_VENDOR_ID_NETMOS, PCI_DEVICE_ID_NETMOS_9912,
		0xA000, 0x1000,
		0, 0, pbn_b0_1_115200 },

	{	PCI_VENDOR_ID_NETMOS, PCI_DEVICE_ID_NETMOS_9922,
		0xA000, 0x1000,
		0, 0, pbn_b0_1_115200 },

	{	PCI_VENDOR_ID_NETMOS, PCI_DEVICE_ID_NETMOS_9904,
		0xA000, 0x1000,
		0, 0, pbn_b0_1_115200 },

	{	PCI_VENDOR_ID_NETMOS, PCI_DEVICE_ID_NETMOS_9900,
		0xA000, 0x1000,
		0, 0, pbn_b0_1_115200 },

	{	PCI_VENDOR_ID_NETMOS, PCI_DEVICE_ID_NETMOS_9900,
		0xA000, 0x3002,
		0, 0, pbn_NETMOS9900_2s_115200 },

	/*
	 * Best Connectivity and Rosewill PCI Multi I/O cards
	 */

	{	PCI_VENDOR_ID_NETMOS, PCI_DEVICE_ID_NETMOS_9865,
		0xA000, 0x1000,
		0, 0, pbn_b0_1_115200 },

	{	PCI_VENDOR_ID_NETMOS, PCI_DEVICE_ID_NETMOS_9865,
		0xA000, 0x3002,
		0, 0, pbn_b0_bt_2_115200 },

	{	PCI_VENDOR_ID_NETMOS, PCI_DEVICE_ID_NETMOS_9865,
		0xA000, 0x3004,
		0, 0, pbn_b0_bt_4_115200 },
	/* Intel CE4100 */
	{	PCI_VENDOR_ID_INTEL, PCI_DEVICE_ID_INTEL_CE4100_UART,
		PCI_ANY_ID,  PCI_ANY_ID, 0, 0,
		pbn_ce4100_1_115200 },

	/*
	 * Cronyx Omega PCI
	 */
	{	PCI_VENDOR_ID_PLX, PCI_DEVICE_ID_PLX_CRONYX_OMEGA,
		PCI_ANY_ID, PCI_ANY_ID, 0, 0,
		pbn_omegapci },

	/*
	 * Broadcom TruManage
	 */
	{	PCI_VENDOR_ID_BROADCOM, PCI_DEVICE_ID_BROADCOM_TRUMANAGE,
		PCI_ANY_ID, PCI_ANY_ID, 0, 0,
		pbn_brcm_trumanage },

	/*
	 * AgeStar as-prs2-009
	 */
	{	PCI_VENDOR_ID_AGESTAR, PCI_DEVICE_ID_AGESTAR_9375,
		PCI_ANY_ID, PCI_ANY_ID,
		0, 0, pbn_b0_bt_2_115200 },

	/*
	 * WCH CH353 series devices: The 2S1P is handled by parport_serial
	 * so not listed here.
	 */
	{	PCI_VENDOR_ID_WCH, PCI_DEVICE_ID_WCH_CH353_4S,
		PCI_ANY_ID, PCI_ANY_ID,
		0, 0, pbn_b0_bt_4_115200 },

	{	PCI_VENDOR_ID_WCH, PCI_DEVICE_ID_WCH_CH353_2S1PF,
		PCI_ANY_ID, PCI_ANY_ID,
		0, 0, pbn_b0_bt_2_115200 },

	{	PCI_VENDOR_ID_WCH, PCI_DEVICE_ID_WCH_CH355_4S,
		PCI_ANY_ID, PCI_ANY_ID,
		0, 0, pbn_b0_bt_4_115200 },

	{	PCIE_VENDOR_ID_WCH, PCIE_DEVICE_ID_WCH_CH382_2S,
		PCI_ANY_ID, PCI_ANY_ID,
		0, 0, pbn_wch382_2 },

	{	PCIE_VENDOR_ID_WCH, PCIE_DEVICE_ID_WCH_CH384_4S,
		PCI_ANY_ID, PCI_ANY_ID,
		0, 0, pbn_wch384_4 },

	{	PCIE_VENDOR_ID_WCH, PCIE_DEVICE_ID_WCH_CH384_8S,
		PCI_ANY_ID, PCI_ANY_ID,
		0, 0, pbn_wch384_8 },
	/*
	 * Realtek RealManage
	 */
	{	PCI_VENDOR_ID_REALTEK, 0x816a,
		PCI_ANY_ID, PCI_ANY_ID,
		0, 0, pbn_b0_1_115200 },

	{	PCI_VENDOR_ID_REALTEK, 0x816b,
		PCI_ANY_ID, PCI_ANY_ID,
		0, 0, pbn_b0_1_115200 },

	/* Fintek PCI serial cards */
	{ PCI_DEVICE(0x1c29, 0x1104), .driver_data = pbn_fintek_4 },
	{ PCI_DEVICE(0x1c29, 0x1108), .driver_data = pbn_fintek_8 },
	{ PCI_DEVICE(0x1c29, 0x1112), .driver_data = pbn_fintek_12 },
	{ PCI_DEVICE(0x1c29, 0x1204), .driver_data = pbn_fintek_F81504A },
	{ PCI_DEVICE(0x1c29, 0x1208), .driver_data = pbn_fintek_F81508A },
	{ PCI_DEVICE(0x1c29, 0x1212), .driver_data = pbn_fintek_F81512A },

	/* MKS Tenta SCOM-080x serial cards */
	{ PCI_DEVICE(0x1601, 0x0800), .driver_data = pbn_b0_4_1250000 },
	{ PCI_DEVICE(0x1601, 0xa801), .driver_data = pbn_b0_4_1250000 },

	/* Amazon PCI serial device */
	{ PCI_DEVICE(0x1d0f, 0x8250), .driver_data = pbn_b0_1_115200 },

	/*
	 * These entries match devices with class COMMUNICATION_SERIAL,
	 * COMMUNICATION_MODEM or COMMUNICATION_MULTISERIAL
	 */
	{	PCI_ANY_ID, PCI_ANY_ID,
		PCI_ANY_ID, PCI_ANY_ID,
		PCI_CLASS_COMMUNICATION_SERIAL << 8,
		0xffff00, pbn_default },
	{	PCI_ANY_ID, PCI_ANY_ID,
		PCI_ANY_ID, PCI_ANY_ID,
		PCI_CLASS_COMMUNICATION_MODEM << 8,
		0xffff00, pbn_default },
	{	PCI_ANY_ID, PCI_ANY_ID,
		PCI_ANY_ID, PCI_ANY_ID,
		PCI_CLASS_COMMUNICATION_MULTISERIAL << 8,
		0xffff00, pbn_default },
	{ 0, }
};

static pci_ers_result_t serial8250_io_error_detected(struct pci_dev *dev,
						pci_channel_state_t state)
{
	struct serial_private *priv = pci_get_drvdata(dev);

	if (state == pci_channel_io_perm_failure)
		return PCI_ERS_RESULT_DISCONNECT;

	if (priv)
		pciserial_detach_ports(priv);

	pci_disable_device(dev);

	return PCI_ERS_RESULT_NEED_RESET;
}

static pci_ers_result_t serial8250_io_slot_reset(struct pci_dev *dev)
{
	int rc;

	rc = pci_enable_device(dev);

	if (rc)
		return PCI_ERS_RESULT_DISCONNECT;

	pci_restore_state(dev);
	pci_save_state(dev);

	return PCI_ERS_RESULT_RECOVERED;
}

static void serial8250_io_resume(struct pci_dev *dev)
{
	struct serial_private *priv = pci_get_drvdata(dev);
	struct serial_private *new;

	if (!priv)
		return;

	new = pciserial_init_ports(dev, priv->board);
	if (!IS_ERR(new)) {
		pci_set_drvdata(dev, new);
		kfree(priv);
	}
}

static const struct pci_error_handlers serial8250_err_handler = {
	.error_detected = serial8250_io_error_detected,
	.slot_reset = serial8250_io_slot_reset,
	.resume = serial8250_io_resume,
};

static struct pci_driver serial_pci_driver = {
	.name		= "serial",
	.probe		= pciserial_init_one,
	.remove		= pciserial_remove_one,
	.driver         = {
		.pm     = &pciserial_pm_ops,
	},
	.id_table	= serial_pci_tbl,
	.err_handler	= &serial8250_err_handler,
};

module_pci_driver(serial_pci_driver);

MODULE_LICENSE("GPL");
MODULE_DESCRIPTION("Generic 8250/16x50 PCI serial probe module");
MODULE_DEVICE_TABLE(pci, serial_pci_tbl);<|MERGE_RESOLUTION|>--- conflicted
+++ resolved
@@ -1318,92 +1318,6 @@
 
 	return setup_port(priv, port, bar, offset, board->reg_shift);
 }
-<<<<<<< HEAD
-static void
-pericom_do_set_divisor(struct uart_port *port, unsigned int baud,
-			       unsigned int quot, unsigned int quot_frac)
-{
-	int scr;
-	int lcr;
-
-	for (scr = 16; scr > 4; scr--) {
-		unsigned int maxrate = port->uartclk / scr;
-		unsigned int divisor = max(maxrate / baud, 1U);
-		int delta = maxrate / divisor - baud;
-
-		if (baud > maxrate + baud / 50)
-			continue;
-
-		if (delta > baud / 50)
-			divisor++;
-
-		if (divisor > 0xffff)
-			continue;
-
-		/* Update delta due to possible divisor change */
-		delta = maxrate / divisor - baud;
-		if (abs(delta) < baud / 50) {
-			lcr = serial_port_in(port, UART_LCR);
-			serial_port_out(port, UART_LCR, lcr | 0x80);
-			serial_port_out(port, UART_DLL, divisor & 0xff);
-			serial_port_out(port, UART_DLM, divisor >> 8 & 0xff);
-			serial_port_out(port, 2, 16 - scr);
-			serial_port_out(port, UART_LCR, lcr);
-			return;
-		}
-	}
-}
-static int pci_pericom_setup(struct serial_private *priv,
-		  const struct pciserial_board *board,
-		  struct uart_8250_port *port, int idx)
-{
-	unsigned int bar, offset = board->first_offset, maxnr;
-
-	bar = FL_GET_BASE(board->flags);
-	if (board->flags & FL_BASE_BARS)
-		bar += idx;
-	else
-		offset += idx * board->uart_offset;
-
-
-	maxnr = (pci_resource_len(priv->dev, bar) - board->first_offset) >>
-		(board->reg_shift + 3);
-
-	if (board->flags & FL_REGION_SZ_CAP && idx >= maxnr)
-		return 1;
-
-	port->port.set_divisor = pericom_do_set_divisor;
-
-	return setup_port(priv, port, bar, offset, board->reg_shift);
-}
-
-static int pci_pericom_setup_four_at_eight(struct serial_private *priv,
-		  const struct pciserial_board *board,
-		  struct uart_8250_port *port, int idx)
-{
-	unsigned int bar, offset = board->first_offset, maxnr;
-
-	bar = FL_GET_BASE(board->flags);
-	if (board->flags & FL_BASE_BARS)
-		bar += idx;
-	else
-		offset += idx * board->uart_offset;
-
-	if (idx==3)
-		offset = 0x38;
-
-	maxnr = (pci_resource_len(priv->dev, bar) - board->first_offset) >>
-		(board->reg_shift + 3);
-
-	if (board->flags & FL_REGION_SZ_CAP && idx >= maxnr)
-		return 1;
-
-	port->port.set_divisor = pericom_do_set_divisor;
-
-	return setup_port(priv, port, bar, offset, board->reg_shift);
-}
-=======
->>>>>>> 754e0b0e
 
 static int
 ce4100_serial_setup(struct serial_private *priv,
@@ -2195,129 +2109,7 @@
 		.setup		= pci_default_setup,
 		.exit		= pci_plx9050_exit,
 	},
-<<<<<<< HEAD
-	{
-		.vendor     = PCI_VENDOR_ID_ACCESIO,
-		.device     = PCI_DEVICE_ID_ACCESIO_PCIE_COM_4SDB,
-		.subvendor  = PCI_ANY_ID,
-		.subdevice  = PCI_ANY_ID,
-		.setup      = pci_pericom_setup_four_at_eight,
-	},
-	{
-		.vendor     = PCI_VENDOR_ID_ACCESIO,
-		.device     = PCI_DEVICE_ID_ACCESIO_MPCIE_COM_4S,
-		.subvendor  = PCI_ANY_ID,
-		.subdevice  = PCI_ANY_ID,
-		.setup      = pci_pericom_setup_four_at_eight,
-	},
-	{
-		.vendor     = PCI_VENDOR_ID_ACCESIO,
-		.device     = PCI_DEVICE_ID_ACCESIO_PCIE_COM232_4DB,
-		.subvendor  = PCI_ANY_ID,
-		.subdevice  = PCI_ANY_ID,
-		.setup      = pci_pericom_setup_four_at_eight,
-	},
-	{
-		.vendor     = PCI_VENDOR_ID_ACCESIO,
-		.device     = PCI_DEVICE_ID_ACCESIO_MPCIE_COM232_4,
-		.subvendor  = PCI_ANY_ID,
-		.subdevice  = PCI_ANY_ID,
-		.setup      = pci_pericom_setup_four_at_eight,
-	},
-	{
-		.vendor     = PCI_VENDOR_ID_ACCESIO,
-		.device     = PCI_DEVICE_ID_ACCESIO_PCIE_COM_4SMDB,
-		.subvendor  = PCI_ANY_ID,
-		.subdevice  = PCI_ANY_ID,
-		.setup      = pci_pericom_setup_four_at_eight,
-	},
-	{
-		.vendor     = PCI_VENDOR_ID_ACCESIO,
-		.device     = PCI_DEVICE_ID_ACCESIO_MPCIE_COM_4SM,
-		.subvendor  = PCI_ANY_ID,
-		.subdevice  = PCI_ANY_ID,
-		.setup      = pci_pericom_setup_four_at_eight,
-	},
-	{
-		.vendor     = PCI_VENDOR_ID_ACCESIO,
-		.device     = PCI_DEVICE_ID_ACCESIO_MPCIE_ICM422_4,
-		.subvendor  = PCI_ANY_ID,
-		.subdevice  = PCI_ANY_ID,
-		.setup      = pci_pericom_setup_four_at_eight,
-	},
-	{
-		.vendor     = PCI_VENDOR_ID_ACCESIO,
-		.device     = PCI_DEVICE_ID_ACCESIO_MPCIE_ICM485_4,
-		.subvendor  = PCI_ANY_ID,
-		.subdevice  = PCI_ANY_ID,
-		.setup      = pci_pericom_setup_four_at_eight,
-	},
-	{
-		.vendor     = PCI_VENDOR_ID_ACCESIO,
-		.device     = PCI_DEVICE_ID_ACCESIO_PCIE_ICM232_4,
-		.subvendor  = PCI_ANY_ID,
-		.subdevice  = PCI_ANY_ID,
-		.setup      = pci_pericom_setup_four_at_eight,
-	},
-	{
-		.vendor     = PCI_VENDOR_ID_ACCESIO,
-		.device     = PCI_DEVICE_ID_ACCESIO_PCIE_ICM_4S,
-		.subvendor  = PCI_ANY_ID,
-		.subdevice  = PCI_ANY_ID,
-		.setup      = pci_pericom_setup_four_at_eight,
-	},
-	{
-		.vendor     = PCI_VENDOR_ID_ACCESIO,
-		.device     = PCI_DEVICE_ID_ACCESIO_MPCIE_ICM232_4,
-		.subvendor  = PCI_ANY_ID,
-		.subdevice  = PCI_ANY_ID,
-		.setup      = pci_pericom_setup_four_at_eight,
-	},
-	{
-		.vendor     = PCI_VENDOR_ID_ACCESIO,
-		.device     = PCI_DEVICE_ID_ACCESIO_PCIE_COM422_4,
-		.subvendor  = PCI_ANY_ID,
-		.subdevice  = PCI_ANY_ID,
-		.setup      = pci_pericom_setup_four_at_eight,
-	},
-	{
-		.vendor     = PCI_VENDOR_ID_ACCESIO,
-		.device     = PCI_DEVICE_ID_ACCESIO_PCIE_COM485_4,
-		.subvendor  = PCI_ANY_ID,
-		.subdevice  = PCI_ANY_ID,
-		.setup      = pci_pericom_setup_four_at_eight,
-	},
-	{
-		.vendor     = PCI_VENDOR_ID_ACCESIO,
-		.device     = PCI_DEVICE_ID_ACCESIO_PCIE_COM232_4,
-		.subvendor  = PCI_ANY_ID,
-		.subdevice  = PCI_ANY_ID,
-		.setup      = pci_pericom_setup_four_at_eight,
-	},
-	{
-		.vendor     = PCI_VENDOR_ID_ACCESIO,
-		.device     = PCI_DEVICE_ID_ACCESIO_PCIE_COM_4SM,
-		.subvendor  = PCI_ANY_ID,
-		.subdevice  = PCI_ANY_ID,
-		.setup      = pci_pericom_setup_four_at_eight,
-	},
-	{
-		.vendor     = PCI_VENDOR_ID_ACCESIO,
-		.device     = PCI_DEVICE_ID_ACCESIO_PCIE_ICM_4SM,
-		.subvendor  = PCI_ANY_ID,
-		.subdevice  = PCI_ANY_ID,
-		.setup      = pci_pericom_setup_four_at_eight,
-	},
-	{
-		.vendor     = PCI_VENDOR_ID_ACCESIO,
-		.device     = PCI_ANY_ID,
-		.subvendor  = PCI_ANY_ID,
-		.subdevice  = PCI_ANY_ID,
-		.setup      = pci_pericom_setup,
-	},	/*
-=======
-	/*
->>>>>>> 754e0b0e
+	/*
 	 * SBS Technologies, Inc., PMC-OCTALPRO 232
 	 */
 	{
