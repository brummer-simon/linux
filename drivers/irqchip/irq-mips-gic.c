--- conflicted
+++ resolved
@@ -250,36 +250,17 @@
 			    bool force)
 {
 	unsigned int irq = GIC_HWIRQ_TO_SHARED(d->hwirq);
-<<<<<<< HEAD
-	cpumask_t	tmp = CPU_MASK_NONE;
-	unsigned long	flags;
-	int		i, cpu;
-=======
 	unsigned long flags;
 	unsigned int cpu;
->>>>>>> 35eed7cb
 
 	cpu = cpumask_first_and(cpumask, cpu_online_mask);
 	if (cpu >= NR_CPUS)
 		return -EINVAL;
 
-	cpu = cpumask_first(&tmp);
-
 	/* Assumption : cpumask refers to a single CPU */
 	spin_lock_irqsave(&gic_lock, flags);
 
 	/* Re-route this IRQ */
-<<<<<<< HEAD
-	gic_map_to_vpe(irq, mips_cm_vp_id(cpu));
-
-	/* Update the pcpu_masks */
-	for (i = 0; i < min(gic_vpes, NR_CPUS); i++)
-		clear_bit(irq, pcpu_masks[i].pcpu_mask);
-	set_bit(irq, pcpu_masks[cpu].pcpu_mask);
-
-	cpumask_copy(irq_data_get_affinity_mask(d), cpumask);
-	irq_data_update_effective_affinity(d, cpumask_of(cpu));
-=======
 	write_gic_map_vp(irq, BIT(mips_cm_vp_id(cpu)));
 
 	/* Update the pcpu_masks */
@@ -287,7 +268,7 @@
 	if (read_gic_mask(irq))
 		set_bit(irq, per_cpu_ptr(pcpu_masks, cpu));
 
->>>>>>> 35eed7cb
+	irq_data_update_effective_affinity(d, cpumask_of(cpu));
 	spin_unlock_irqrestore(&gic_lock, flags);
 
 	return IRQ_SET_MASK_OK;
@@ -752,15 +733,10 @@
 	gic_irq_domain = irq_domain_add_simple(node, GIC_NUM_LOCAL_INTRS +
 					       gic_shared_intrs, 0,
 					       &gic_irq_domain_ops, NULL);
-<<<<<<< HEAD
-	if (!gic_irq_domain)
-		panic("Failed to add GIC IRQ domain");
-=======
 	if (!gic_irq_domain) {
 		pr_err("Failed to add GIC IRQ domain");
 		return -ENXIO;
 	}
->>>>>>> 35eed7cb
 
 	gic_ipi_domain = irq_domain_add_hierarchy(gic_irq_domain,
 						  IRQ_DOMAIN_FLAG_IPI_PER_CPU,
@@ -803,18 +779,6 @@
 		}
 	}
 
-<<<<<<< HEAD
-	if (mips_cm_present()) {
-		write_gcr_gic_base(gic_base | CM_GCR_GIC_BASE_GICEN_MSK);
-		/* Ensure GIC region is enabled before trying to access it */
-		__sync();
-	}
-	gic_present = true;
-
-	__gic_init(gic_base, gic_len, cpu_vec, 0, node);
-
-=======
->>>>>>> 35eed7cb
 	return 0;
 }
 IRQCHIP_DECLARE(mips_gic, "mti,gic", gic_of_init);