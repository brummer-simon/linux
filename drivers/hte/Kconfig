# SPDX-License-Identifier: GPL-2.0-only
menuconfig HTE
	bool "Hardware Timestamping Engine (HTE) Support"
	help
	  Hardware Timestamping Engine (HTE) Support.

	  Some devices provide a hardware timestamping engine which can
	  timestamp certain device lines/signals in realtime. It comes with a
	  benefit for the applications needing accurate timestamping event with
	  less jitter. This framework provides a generic interface to such HTE
	  providers and consumer devices.

	  If unsure, say no.

if HTE

config HTE_TEGRA194
	tristate "NVIDIA Tegra194 HTE Support"
<<<<<<< HEAD
	depends on ARCH_TEGRA_194_SOC
	depends on GPIOLIB
=======
	depends on (ARCH_TEGRA_194_SOC || COMPILE_TEST)
>>>>>>> fc62d5e2
	help
	  Enable this option for integrated hardware timestamping engine also
	  known as generic timestamping engine (GTE) support on NVIDIA Tegra194
	  systems-on-chip. The driver supports 352 LIC IRQs and 39 AON GPIOs
	  lines for timestamping in realtime.

config HTE_TEGRA194_TEST
        tristate "NVIDIA Tegra194 HTE Test"
        depends on (HTE_TEGRA194 || COMPILE_TEST)
        help
	  The NVIDIA Tegra194 GTE test driver demonstrates how to use HTE
	  framework to timestamp GPIO and LIC IRQ lines.

endif<|MERGE_RESOLUTION|>--- conflicted
+++ resolved
@@ -16,12 +16,8 @@
 
 config HTE_TEGRA194
 	tristate "NVIDIA Tegra194 HTE Support"
-<<<<<<< HEAD
-	depends on ARCH_TEGRA_194_SOC
+	depends on (ARCH_TEGRA_194_SOC || COMPILE_TEST)
 	depends on GPIOLIB
-=======
-	depends on (ARCH_TEGRA_194_SOC || COMPILE_TEST)
->>>>>>> fc62d5e2
 	help
 	  Enable this option for integrated hardware timestamping engine also
 	  known as generic timestamping engine (GTE) support on NVIDIA Tegra194
