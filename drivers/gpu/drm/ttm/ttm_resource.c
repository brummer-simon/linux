--- conflicted
+++ resolved
@@ -30,8 +30,6 @@
 #include <drm/ttm/ttm_bo_driver.h>
 
 /**
-<<<<<<< HEAD
-=======
  * ttm_lru_bulk_move_init - initialize a bulk move structure
  * @bulk: the structure to init
  *
@@ -165,17 +163,12 @@
 }
 
 /**
->>>>>>> 88084a3d
  * ttm_resource_init - resource object constructure
  * @bo: buffer object this resources is allocated for
  * @place: placement of the resource
  * @res: the resource object to inistilize
  *
-<<<<<<< HEAD
- * Initialize a new resource object. Counterpart of &ttm_resource_fini.
-=======
  * Initialize a new resource object. Counterpart of ttm_resource_fini().
->>>>>>> 88084a3d
  */
 void ttm_resource_init(struct ttm_buffer_object *bo,
                        const struct ttm_place *place,
@@ -195,15 +188,11 @@
 
 	man = ttm_manager_type(bo->bdev, place->mem_type);
 	spin_lock(&bo->bdev->lru_lock);
-<<<<<<< HEAD
-	man->usage += bo->base.size;
-=======
 	if (bo->pin_count)
 		list_add_tail(&res->lru, &bo->bdev->pinned);
 	else
 		list_add_tail(&res->lru, &man->lru[bo->priority]);
 	man->usage += res->num_pages << PAGE_SHIFT;
->>>>>>> 88084a3d
 	spin_unlock(&bo->bdev->lru_lock);
 }
 EXPORT_SYMBOL(ttm_resource_init);
@@ -214,30 +203,19 @@
  * @res: the resource to clean up
  *
  * Should be used by resource manager backends to clean up the TTM resource
-<<<<<<< HEAD
- * objects before freeing the underlying structure. Counterpart of
- * &ttm_resource_init
-=======
  * objects before freeing the underlying structure. Makes sure the resource is
  * removed from the LRU before destruction.
  * Counterpart of ttm_resource_init().
->>>>>>> 88084a3d
  */
 void ttm_resource_fini(struct ttm_resource_manager *man,
 		       struct ttm_resource *res)
 {
-<<<<<<< HEAD
-	spin_lock(&man->bdev->lru_lock);
-	man->usage -= res->bo->base.size;
-	spin_unlock(&man->bdev->lru_lock);
-=======
 	struct ttm_device *bdev = man->bdev;
 
 	spin_lock(&bdev->lru_lock);
 	list_del_init(&res->lru);
 	man->usage -= res->num_pages << PAGE_SHIFT;
 	spin_unlock(&bdev->lru_lock);
->>>>>>> 88084a3d
 }
 EXPORT_SYMBOL(ttm_resource_fini);
 
