--- conflicted
+++ resolved
@@ -243,14 +243,9 @@
 	 * only, __init_mocs_table() take care to program unused index with
 	 * this entry.
 	 */
-<<<<<<< HEAD
-	MOCS_ENTRY(1, LE_3_WB | LE_TC_1_LLC | LE_LRUM(3),
-		   L3_3_WB),
-=======
 	MOCS_ENTRY(I915_MOCS_PTE,
 		   LE_0_PAGETABLE | LE_TC_0_PAGETABLE,
 		   L3_1_UC),
->>>>>>> 695dc55b
 	GEN11_MOCS_ENTRIES,
 
 	/* Implicitly enable L1 - HDC:L1 + L3 + LLC */
