// SPDX-License-Identifier: GPL-2.0
/*
 *  linux/fs/read_write.c
 *
 *  Copyright (C) 1991, 1992  Linus Torvalds
 */

#include <linux/slab.h>
#include <linux/stat.h>
#include <linux/sched/xacct.h>
#include <linux/fcntl.h>
#include <linux/file.h>
#include <linux/uio.h>
#include <linux/fsnotify.h>
#include <linux/security.h>
#include <linux/export.h>
#include <linux/syscalls.h>
#include <linux/pagemap.h>
#include <linux/splice.h>
#include <linux/compat.h>
#include <linux/mount.h>
#include <linux/fs.h>
#include "internal.h"

#include <linux/uaccess.h>
#include <asm/unistd.h>

const struct file_operations generic_ro_fops = {
	.llseek		= generic_file_llseek,
	.read_iter	= generic_file_read_iter,
	.mmap		= generic_file_readonly_mmap,
	.splice_read	= generic_file_splice_read,
};

EXPORT_SYMBOL(generic_ro_fops);

static inline bool unsigned_offsets(struct file *file)
{
	return file->f_mode & FMODE_UNSIGNED_OFFSET;
}

/**
 * vfs_setpos - update the file offset for lseek
 * @file:	file structure in question
 * @offset:	file offset to seek to
 * @maxsize:	maximum file size
 *
 * This is a low-level filesystem helper for updating the file offset to
 * the value specified by @offset if the given offset is valid and it is
 * not equal to the current file offset.
 *
 * Return the specified offset on success and -EINVAL on invalid offset.
 */
loff_t vfs_setpos(struct file *file, loff_t offset, loff_t maxsize)
{
	if (offset < 0 && !unsigned_offsets(file))
		return -EINVAL;
	if (offset > maxsize)
		return -EINVAL;

	if (offset != file->f_pos) {
		file->f_pos = offset;
		file->f_version = 0;
	}
	return offset;
}
EXPORT_SYMBOL(vfs_setpos);

/**
 * generic_file_llseek_size - generic llseek implementation for regular files
 * @file:	file structure to seek on
 * @offset:	file offset to seek to
 * @whence:	type of seek
 * @size:	max size of this file in file system
 * @eof:	offset used for SEEK_END position
 *
 * This is a variant of generic_file_llseek that allows passing in a custom
 * maximum file size and a custom EOF position, for e.g. hashed directories
 *
 * Synchronization:
 * SEEK_SET and SEEK_END are unsynchronized (but atomic on 64bit platforms)
 * SEEK_CUR is synchronized against other SEEK_CURs, but not read/writes.
 * read/writes behave like SEEK_SET against seeks.
 */
loff_t
generic_file_llseek_size(struct file *file, loff_t offset, int whence,
		loff_t maxsize, loff_t eof)
{
	switch (whence) {
	case SEEK_END:
		offset += eof;
		break;
	case SEEK_CUR:
		/*
		 * Here we special-case the lseek(fd, 0, SEEK_CUR)
		 * position-querying operation.  Avoid rewriting the "same"
		 * f_pos value back to the file because a concurrent read(),
		 * write() or lseek() might have altered it
		 */
		if (offset == 0)
			return file->f_pos;
		/*
		 * f_lock protects against read/modify/write race with other
		 * SEEK_CURs. Note that parallel writes and reads behave
		 * like SEEK_SET.
		 */
		spin_lock(&file->f_lock);
		offset = vfs_setpos(file, file->f_pos + offset, maxsize);
		spin_unlock(&file->f_lock);
		return offset;
	case SEEK_DATA:
		/*
		 * In the generic case the entire file is data, so as long as
		 * offset isn't at the end of the file then the offset is data.
		 */
		if ((unsigned long long)offset >= eof)
			return -ENXIO;
		break;
	case SEEK_HOLE:
		/*
		 * There is a virtual hole at the end of the file, so as long as
		 * offset isn't i_size or larger, return i_size.
		 */
		if ((unsigned long long)offset >= eof)
			return -ENXIO;
		offset = eof;
		break;
	}

	return vfs_setpos(file, offset, maxsize);
}
EXPORT_SYMBOL(generic_file_llseek_size);

/**
 * generic_file_llseek - generic llseek implementation for regular files
 * @file:	file structure to seek on
 * @offset:	file offset to seek to
 * @whence:	type of seek
 *
 * This is a generic implemenation of ->llseek useable for all normal local
 * filesystems.  It just updates the file offset to the value specified by
 * @offset and @whence.
 */
loff_t generic_file_llseek(struct file *file, loff_t offset, int whence)
{
	struct inode *inode = file->f_mapping->host;

	return generic_file_llseek_size(file, offset, whence,
					inode->i_sb->s_maxbytes,
					i_size_read(inode));
}
EXPORT_SYMBOL(generic_file_llseek);

/**
 * fixed_size_llseek - llseek implementation for fixed-sized devices
 * @file:	file structure to seek on
 * @offset:	file offset to seek to
 * @whence:	type of seek
 * @size:	size of the file
 *
 */
loff_t fixed_size_llseek(struct file *file, loff_t offset, int whence, loff_t size)
{
	switch (whence) {
	case SEEK_SET: case SEEK_CUR: case SEEK_END:
		return generic_file_llseek_size(file, offset, whence,
						size, size);
	default:
		return -EINVAL;
	}
}
EXPORT_SYMBOL(fixed_size_llseek);

/**
 * no_seek_end_llseek - llseek implementation for fixed-sized devices
 * @file:	file structure to seek on
 * @offset:	file offset to seek to
 * @whence:	type of seek
 *
 */
loff_t no_seek_end_llseek(struct file *file, loff_t offset, int whence)
{
	switch (whence) {
	case SEEK_SET: case SEEK_CUR:
		return generic_file_llseek_size(file, offset, whence,
						OFFSET_MAX, 0);
	default:
		return -EINVAL;
	}
}
EXPORT_SYMBOL(no_seek_end_llseek);

/**
 * no_seek_end_llseek_size - llseek implementation for fixed-sized devices
 * @file:	file structure to seek on
 * @offset:	file offset to seek to
 * @whence:	type of seek
 * @size:	maximal offset allowed
 *
 */
loff_t no_seek_end_llseek_size(struct file *file, loff_t offset, int whence, loff_t size)
{
	switch (whence) {
	case SEEK_SET: case SEEK_CUR:
		return generic_file_llseek_size(file, offset, whence,
						size, 0);
	default:
		return -EINVAL;
	}
}
EXPORT_SYMBOL(no_seek_end_llseek_size);

/**
 * noop_llseek - No Operation Performed llseek implementation
 * @file:	file structure to seek on
 * @offset:	file offset to seek to
 * @whence:	type of seek
 *
 * This is an implementation of ->llseek useable for the rare special case when
 * userspace expects the seek to succeed but the (device) file is actually not
 * able to perform the seek. In this case you use noop_llseek() instead of
 * falling back to the default implementation of ->llseek.
 */
loff_t noop_llseek(struct file *file, loff_t offset, int whence)
{
	return file->f_pos;
}
EXPORT_SYMBOL(noop_llseek);

loff_t no_llseek(struct file *file, loff_t offset, int whence)
{
	return -ESPIPE;
}
EXPORT_SYMBOL(no_llseek);

loff_t default_llseek(struct file *file, loff_t offset, int whence)
{
	struct inode *inode = file_inode(file);
	loff_t retval;

	inode_lock(inode);
	switch (whence) {
		case SEEK_END:
			offset += i_size_read(inode);
			break;
		case SEEK_CUR:
			if (offset == 0) {
				retval = file->f_pos;
				goto out;
			}
			offset += file->f_pos;
			break;
		case SEEK_DATA:
			/*
			 * In the generic case the entire file is data, so as
			 * long as offset isn't at the end of the file then the
			 * offset is data.
			 */
			if (offset >= inode->i_size) {
				retval = -ENXIO;
				goto out;
			}
			break;
		case SEEK_HOLE:
			/*
			 * There is a virtual hole at the end of the file, so
			 * as long as offset isn't i_size or larger, return
			 * i_size.
			 */
			if (offset >= inode->i_size) {
				retval = -ENXIO;
				goto out;
			}
			offset = inode->i_size;
			break;
	}
	retval = -EINVAL;
	if (offset >= 0 || unsigned_offsets(file)) {
		if (offset != file->f_pos) {
			file->f_pos = offset;
			file->f_version = 0;
		}
		retval = offset;
	}
out:
	inode_unlock(inode);
	return retval;
}
EXPORT_SYMBOL(default_llseek);

loff_t vfs_llseek(struct file *file, loff_t offset, int whence)
{
	loff_t (*fn)(struct file *, loff_t, int);

	fn = no_llseek;
	if (file->f_mode & FMODE_LSEEK) {
		if (file->f_op->llseek)
			fn = file->f_op->llseek;
	}
	return fn(file, offset, whence);
}
EXPORT_SYMBOL(vfs_llseek);

off_t ksys_lseek(unsigned int fd, off_t offset, unsigned int whence)
{
	off_t retval;
	struct fd f = fdget_pos(fd);
	if (!f.file)
		return -EBADF;

	retval = -EINVAL;
	if (whence <= SEEK_MAX) {
		loff_t res = vfs_llseek(f.file, offset, whence);
		retval = res;
		if (res != (loff_t)retval)
			retval = -EOVERFLOW;	/* LFS: should only happen on 32 bit platforms */
	}
	fdput_pos(f);
	return retval;
}

SYSCALL_DEFINE3(lseek, unsigned int, fd, off_t, offset, unsigned int, whence)
{
	return ksys_lseek(fd, offset, whence);
}

#ifdef CONFIG_COMPAT
COMPAT_SYSCALL_DEFINE3(lseek, unsigned int, fd, compat_off_t, offset, unsigned int, whence)
{
	return ksys_lseek(fd, offset, whence);
}
#endif

#if !defined(CONFIG_64BIT) || defined(CONFIG_COMPAT)
SYSCALL_DEFINE5(llseek, unsigned int, fd, unsigned long, offset_high,
		unsigned long, offset_low, loff_t __user *, result,
		unsigned int, whence)
{
	int retval;
	struct fd f = fdget_pos(fd);
	loff_t offset;

	if (!f.file)
		return -EBADF;

	retval = -EINVAL;
	if (whence > SEEK_MAX)
		goto out_putf;

	offset = vfs_llseek(f.file, ((loff_t) offset_high << 32) | offset_low,
			whence);

	retval = (int)offset;
	if (offset >= 0) {
		retval = -EFAULT;
		if (!copy_to_user(result, &offset, sizeof(offset)))
			retval = 0;
	}
out_putf:
	fdput_pos(f);
	return retval;
}
#endif

int rw_verify_area(int read_write, struct file *file, const loff_t *ppos, size_t count)
{
	struct inode *inode;
	loff_t pos;
	int retval = -EINVAL;

	inode = file_inode(file);
	if (unlikely((ssize_t) count < 0))
		return retval;
	pos = *ppos;
	if (unlikely(pos < 0)) {
		if (!unsigned_offsets(file))
			return retval;
		if (count >= -pos) /* both values are in 0..LLONG_MAX */
			return -EOVERFLOW;
	} else if (unlikely((loff_t) (pos + count) < 0)) {
		if (!unsigned_offsets(file))
			return retval;
	}

	if (unlikely(inode->i_flctx && mandatory_lock(inode))) {
		retval = locks_mandatory_area(inode, file, pos, pos + count - 1,
				read_write == READ ? F_RDLCK : F_WRLCK);
		if (retval < 0)
			return retval;
	}
	return security_file_permission(file,
				read_write == READ ? MAY_READ : MAY_WRITE);
}

static ssize_t new_sync_read(struct file *filp, char __user *buf, size_t len, loff_t *ppos)
{
	struct iovec iov = { .iov_base = buf, .iov_len = len };
	struct kiocb kiocb;
	struct iov_iter iter;
	ssize_t ret;

	init_sync_kiocb(&kiocb, filp);
	kiocb.ki_pos = *ppos;
	iov_iter_init(&iter, READ, &iov, 1, len);

	ret = call_read_iter(filp, &kiocb, &iter);
	BUG_ON(ret == -EIOCBQUEUED);
	*ppos = kiocb.ki_pos;
	return ret;
}

ssize_t __vfs_read(struct file *file, char __user *buf, size_t count,
		   loff_t *pos)
{
	if (file->f_op->read)
		return file->f_op->read(file, buf, count, pos);
	else if (file->f_op->read_iter)
		return new_sync_read(file, buf, count, pos);
	else
		return -EINVAL;
}

ssize_t kernel_read(struct file *file, void *buf, size_t count, loff_t *pos)
{
	mm_segment_t old_fs;
	ssize_t result;

	old_fs = get_fs();
	set_fs(get_ds());
	/* The cast to a user pointer is valid due to the set_fs() */
	result = vfs_read(file, (void __user *)buf, count, pos);
	set_fs(old_fs);
	return result;
}
EXPORT_SYMBOL(kernel_read);

ssize_t vfs_read(struct file *file, char __user *buf, size_t count, loff_t *pos)
{
	ssize_t ret;

	if (!(file->f_mode & FMODE_READ))
		return -EBADF;
	if (!(file->f_mode & FMODE_CAN_READ))
		return -EINVAL;
	if (unlikely(!access_ok(VERIFY_WRITE, buf, count)))
		return -EFAULT;

	ret = rw_verify_area(READ, file, pos, count);
	if (!ret) {
		if (count > MAX_RW_COUNT)
			count =  MAX_RW_COUNT;
		ret = __vfs_read(file, buf, count, pos);
		if (ret > 0) {
			fsnotify_access(file);
			add_rchar(current, ret);
		}
		inc_syscr(current);
	}

	return ret;
}

static ssize_t new_sync_write(struct file *filp, const char __user *buf, size_t len, loff_t *ppos)
{
	struct iovec iov = { .iov_base = (void __user *)buf, .iov_len = len };
	struct kiocb kiocb;
	struct iov_iter iter;
	ssize_t ret;

	init_sync_kiocb(&kiocb, filp);
	kiocb.ki_pos = *ppos;
	iov_iter_init(&iter, WRITE, &iov, 1, len);

	ret = call_write_iter(filp, &kiocb, &iter);
	BUG_ON(ret == -EIOCBQUEUED);
	if (ret > 0)
		*ppos = kiocb.ki_pos;
	return ret;
}

ssize_t __vfs_write(struct file *file, const char __user *p, size_t count,
		    loff_t *pos)
{
	if (file->f_op->write)
		return file->f_op->write(file, p, count, pos);
	else if (file->f_op->write_iter)
		return new_sync_write(file, p, count, pos);
	else
		return -EINVAL;
}

ssize_t __kernel_write(struct file *file, const void *buf, size_t count, loff_t *pos)
{
	mm_segment_t old_fs;
	const char __user *p;
	ssize_t ret;

	if (!(file->f_mode & FMODE_CAN_WRITE))
		return -EINVAL;

	old_fs = get_fs();
	set_fs(get_ds());
	p = (__force const char __user *)buf;
	if (count > MAX_RW_COUNT)
		count =  MAX_RW_COUNT;
	ret = __vfs_write(file, p, count, pos);
	set_fs(old_fs);
	if (ret > 0) {
		fsnotify_modify(file);
		add_wchar(current, ret);
	}
	inc_syscw(current);
	return ret;
}
EXPORT_SYMBOL(__kernel_write);

ssize_t kernel_write(struct file *file, const void *buf, size_t count,
			    loff_t *pos)
{
	mm_segment_t old_fs;
	ssize_t res;

	old_fs = get_fs();
	set_fs(get_ds());
	/* The cast to a user pointer is valid due to the set_fs() */
	res = vfs_write(file, (__force const char __user *)buf, count, pos);
	set_fs(old_fs);

	return res;
}
EXPORT_SYMBOL(kernel_write);

ssize_t vfs_write(struct file *file, const char __user *buf, size_t count, loff_t *pos)
{
	ssize_t ret;

	if (!(file->f_mode & FMODE_WRITE))
		return -EBADF;
	if (!(file->f_mode & FMODE_CAN_WRITE))
		return -EINVAL;
	if (unlikely(!access_ok(VERIFY_READ, buf, count)))
		return -EFAULT;

	ret = rw_verify_area(WRITE, file, pos, count);
	if (!ret) {
		if (count > MAX_RW_COUNT)
			count =  MAX_RW_COUNT;
		file_start_write(file);
		ret = __vfs_write(file, buf, count, pos);
		if (ret > 0) {
			fsnotify_modify(file);
			add_wchar(current, ret);
		}
		inc_syscw(current);
		file_end_write(file);
	}

	return ret;
}

static inline loff_t file_pos_read(struct file *file)
{
	return file->f_pos;
}

static inline void file_pos_write(struct file *file, loff_t pos)
{
	file->f_pos = pos;
}

ssize_t ksys_read(unsigned int fd, char __user *buf, size_t count)
{
	struct fd f = fdget_pos(fd);
	ssize_t ret = -EBADF;

	if (f.file) {
		loff_t pos = file_pos_read(f.file);
		ret = vfs_read(f.file, buf, count, &pos);
		if (ret >= 0)
			file_pos_write(f.file, pos);
		fdput_pos(f);
	}
	return ret;
}

SYSCALL_DEFINE3(read, unsigned int, fd, char __user *, buf, size_t, count)
{
	return ksys_read(fd, buf, count);
}

ssize_t ksys_write(unsigned int fd, const char __user *buf, size_t count)
{
	struct fd f = fdget_pos(fd);
	ssize_t ret = -EBADF;

	if (f.file) {
		loff_t pos = file_pos_read(f.file);
		ret = vfs_write(f.file, buf, count, &pos);
		if (ret >= 0)
			file_pos_write(f.file, pos);
		fdput_pos(f);
	}

	return ret;
}

SYSCALL_DEFINE3(write, unsigned int, fd, const char __user *, buf,
		size_t, count)
{
	return ksys_write(fd, buf, count);
}

ssize_t ksys_pread64(unsigned int fd, char __user *buf, size_t count,
		     loff_t pos)
{
	struct fd f;
	ssize_t ret = -EBADF;

	if (pos < 0)
		return -EINVAL;

	f = fdget(fd);
	if (f.file) {
		ret = -ESPIPE;
		if (f.file->f_mode & FMODE_PREAD)
			ret = vfs_read(f.file, buf, count, &pos);
		fdput(f);
	}

	return ret;
}

SYSCALL_DEFINE4(pread64, unsigned int, fd, char __user *, buf,
			size_t, count, loff_t, pos)
{
	return ksys_pread64(fd, buf, count, pos);
}

ssize_t ksys_pwrite64(unsigned int fd, const char __user *buf,
		      size_t count, loff_t pos)
{
	struct fd f;
	ssize_t ret = -EBADF;

	if (pos < 0)
		return -EINVAL;

	f = fdget(fd);
	if (f.file) {
		ret = -ESPIPE;
		if (f.file->f_mode & FMODE_PWRITE)  
			ret = vfs_write(f.file, buf, count, &pos);
		fdput(f);
	}

	return ret;
}

SYSCALL_DEFINE4(pwrite64, unsigned int, fd, const char __user *, buf,
			 size_t, count, loff_t, pos)
{
	return ksys_pwrite64(fd, buf, count, pos);
}

static ssize_t do_iter_readv_writev(struct file *filp, struct iov_iter *iter,
		loff_t *ppos, int type, rwf_t flags)
{
	struct kiocb kiocb;
	ssize_t ret;

	init_sync_kiocb(&kiocb, filp);
	ret = kiocb_set_rw_flags(&kiocb, flags);
	if (ret)
		return ret;
	kiocb.ki_pos = *ppos;

	if (type == READ)
		ret = call_read_iter(filp, &kiocb, iter);
	else
		ret = call_write_iter(filp, &kiocb, iter);
	BUG_ON(ret == -EIOCBQUEUED);
	*ppos = kiocb.ki_pos;
	return ret;
}

/* Do it by hand, with file-ops */
static ssize_t do_loop_readv_writev(struct file *filp, struct iov_iter *iter,
		loff_t *ppos, int type, rwf_t flags)
{
	ssize_t ret = 0;

	if (flags & ~RWF_HIPRI)
		return -EOPNOTSUPP;

	while (iov_iter_count(iter)) {
		struct iovec iovec = iov_iter_iovec(iter);
		ssize_t nr;

		if (type == READ) {
			nr = filp->f_op->read(filp, iovec.iov_base,
					      iovec.iov_len, ppos);
		} else {
			nr = filp->f_op->write(filp, iovec.iov_base,
					       iovec.iov_len, ppos);
		}

		if (nr < 0) {
			if (!ret)
				ret = nr;
			break;
		}
		ret += nr;
		if (nr != iovec.iov_len)
			break;
		iov_iter_advance(iter, nr);
	}

	return ret;
}

/* A write operation does a read from user space and vice versa */
#define vrfy_dir(type) ((type) == READ ? VERIFY_WRITE : VERIFY_READ)

/**
 * rw_copy_check_uvector() - Copy an array of &struct iovec from userspace
 *     into the kernel and check that it is valid.
 *
 * @type: One of %CHECK_IOVEC_ONLY, %READ, or %WRITE.
 * @uvector: Pointer to the userspace array.
 * @nr_segs: Number of elements in userspace array.
 * @fast_segs: Number of elements in @fast_pointer.
 * @fast_pointer: Pointer to (usually small on-stack) kernel array.
 * @ret_pointer: (output parameter) Pointer to a variable that will point to
 *     either @fast_pointer, a newly allocated kernel array, or NULL,
 *     depending on which array was used.
 *
 * This function copies an array of &struct iovec of @nr_segs from
 * userspace into the kernel and checks that each element is valid (e.g.
 * it does not point to a kernel address or cause overflow by being too
 * large, etc.).
 *
 * As an optimization, the caller may provide a pointer to a small
 * on-stack array in @fast_pointer, typically %UIO_FASTIOV elements long
 * (the size of this array, or 0 if unused, should be given in @fast_segs).
 *
 * @ret_pointer will always point to the array that was used, so the
 * caller must take care not to call kfree() on it e.g. in case the
 * @fast_pointer array was used and it was allocated on the stack.
 *
 * Return: The total number of bytes covered by the iovec array on success
 *   or a negative error code on error.
 */
ssize_t rw_copy_check_uvector(int type, const struct iovec __user * uvector,
			      unsigned long nr_segs, unsigned long fast_segs,
			      struct iovec *fast_pointer,
			      struct iovec **ret_pointer)
{
	unsigned long seg;
	ssize_t ret;
	struct iovec *iov = fast_pointer;

	/*
	 * SuS says "The readv() function *may* fail if the iovcnt argument
	 * was less than or equal to 0, or greater than {IOV_MAX}.  Linux has
	 * traditionally returned zero for zero segments, so...
	 */
	if (nr_segs == 0) {
		ret = 0;
		goto out;
	}

	/*
	 * First get the "struct iovec" from user memory and
	 * verify all the pointers
	 */
	if (nr_segs > UIO_MAXIOV) {
		ret = -EINVAL;
		goto out;
	}
	if (nr_segs > fast_segs) {
		iov = kmalloc_array(nr_segs, sizeof(struct iovec), GFP_KERNEL);
		if (iov == NULL) {
			ret = -ENOMEM;
			goto out;
		}
	}
	if (copy_from_user(iov, uvector, nr_segs*sizeof(*uvector))) {
		ret = -EFAULT;
		goto out;
	}

	/*
	 * According to the Single Unix Specification we should return EINVAL
	 * if an element length is < 0 when cast to ssize_t or if the
	 * total length would overflow the ssize_t return value of the
	 * system call.
	 *
	 * Linux caps all read/write calls to MAX_RW_COUNT, and avoids the
	 * overflow case.
	 */
	ret = 0;
	for (seg = 0; seg < nr_segs; seg++) {
		void __user *buf = iov[seg].iov_base;
		ssize_t len = (ssize_t)iov[seg].iov_len;

		/* see if we we're about to use an invalid len or if
		 * it's about to overflow ssize_t */
		if (len < 0) {
			ret = -EINVAL;
			goto out;
		}
		if (type >= 0
		    && unlikely(!access_ok(vrfy_dir(type), buf, len))) {
			ret = -EFAULT;
			goto out;
		}
		if (len > MAX_RW_COUNT - ret) {
			len = MAX_RW_COUNT - ret;
			iov[seg].iov_len = len;
		}
		ret += len;
	}
out:
	*ret_pointer = iov;
	return ret;
}

#ifdef CONFIG_COMPAT
ssize_t compat_rw_copy_check_uvector(int type,
		const struct compat_iovec __user *uvector, unsigned long nr_segs,
		unsigned long fast_segs, struct iovec *fast_pointer,
		struct iovec **ret_pointer)
{
	compat_ssize_t tot_len;
	struct iovec *iov = *ret_pointer = fast_pointer;
	ssize_t ret = 0;
	int seg;

	/*
	 * SuS says "The readv() function *may* fail if the iovcnt argument
	 * was less than or equal to 0, or greater than {IOV_MAX}.  Linux has
	 * traditionally returned zero for zero segments, so...
	 */
	if (nr_segs == 0)
		goto out;

	ret = -EINVAL;
	if (nr_segs > UIO_MAXIOV)
		goto out;
	if (nr_segs > fast_segs) {
		ret = -ENOMEM;
		iov = kmalloc_array(nr_segs, sizeof(struct iovec), GFP_KERNEL);
		if (iov == NULL)
			goto out;
	}
	*ret_pointer = iov;

	ret = -EFAULT;
	if (!access_ok(VERIFY_READ, uvector, nr_segs*sizeof(*uvector)))
		goto out;

	/*
	 * Single unix specification:
	 * We should -EINVAL if an element length is not >= 0 and fitting an
	 * ssize_t.
	 *
	 * In Linux, the total length is limited to MAX_RW_COUNT, there is
	 * no overflow possibility.
	 */
	tot_len = 0;
	ret = -EINVAL;
	for (seg = 0; seg < nr_segs; seg++) {
		compat_uptr_t buf;
		compat_ssize_t len;

		if (__get_user(len, &uvector->iov_len) ||
		   __get_user(buf, &uvector->iov_base)) {
			ret = -EFAULT;
			goto out;
		}
		if (len < 0)	/* size_t not fitting in compat_ssize_t .. */
			goto out;
		if (type >= 0 &&
		    !access_ok(vrfy_dir(type), compat_ptr(buf), len)) {
			ret = -EFAULT;
			goto out;
		}
		if (len > MAX_RW_COUNT - tot_len)
			len = MAX_RW_COUNT - tot_len;
		tot_len += len;
		iov->iov_base = compat_ptr(buf);
		iov->iov_len = (compat_size_t) len;
		uvector++;
		iov++;
	}
	ret = tot_len;

out:
	return ret;
}
#endif

static ssize_t do_iter_read(struct file *file, struct iov_iter *iter,
		loff_t *pos, rwf_t flags)
{
	size_t tot_len;
	ssize_t ret = 0;

	if (!(file->f_mode & FMODE_READ))
		return -EBADF;
	if (!(file->f_mode & FMODE_CAN_READ))
		return -EINVAL;

	tot_len = iov_iter_count(iter);
	if (!tot_len)
		goto out;
	ret = rw_verify_area(READ, file, pos, tot_len);
	if (ret < 0)
		return ret;

	if (file->f_op->read_iter)
		ret = do_iter_readv_writev(file, iter, pos, READ, flags);
	else
		ret = do_loop_readv_writev(file, iter, pos, READ, flags);
out:
	if (ret >= 0)
		fsnotify_access(file);
	return ret;
}

ssize_t vfs_iter_read(struct file *file, struct iov_iter *iter, loff_t *ppos,
		rwf_t flags)
{
	if (!file->f_op->read_iter)
		return -EINVAL;
	return do_iter_read(file, iter, ppos, flags);
}
EXPORT_SYMBOL(vfs_iter_read);

static ssize_t do_iter_write(struct file *file, struct iov_iter *iter,
		loff_t *pos, rwf_t flags)
{
	size_t tot_len;
	ssize_t ret = 0;

	if (!(file->f_mode & FMODE_WRITE))
		return -EBADF;
	if (!(file->f_mode & FMODE_CAN_WRITE))
		return -EINVAL;

	tot_len = iov_iter_count(iter);
	if (!tot_len)
		return 0;
	ret = rw_verify_area(WRITE, file, pos, tot_len);
	if (ret < 0)
		return ret;

	if (file->f_op->write_iter)
		ret = do_iter_readv_writev(file, iter, pos, WRITE, flags);
	else
		ret = do_loop_readv_writev(file, iter, pos, WRITE, flags);
	if (ret > 0)
		fsnotify_modify(file);
	return ret;
}

ssize_t vfs_iter_write(struct file *file, struct iov_iter *iter, loff_t *ppos,
		rwf_t flags)
{
	if (!file->f_op->write_iter)
		return -EINVAL;
	return do_iter_write(file, iter, ppos, flags);
}
EXPORT_SYMBOL(vfs_iter_write);

ssize_t vfs_readv(struct file *file, const struct iovec __user *vec,
		  unsigned long vlen, loff_t *pos, rwf_t flags)
{
	struct iovec iovstack[UIO_FASTIOV];
	struct iovec *iov = iovstack;
	struct iov_iter iter;
	ssize_t ret;

	ret = import_iovec(READ, vec, vlen, ARRAY_SIZE(iovstack), &iov, &iter);
	if (ret >= 0) {
		ret = do_iter_read(file, &iter, pos, flags);
		kfree(iov);
	}

	return ret;
}

static ssize_t vfs_writev(struct file *file, const struct iovec __user *vec,
		   unsigned long vlen, loff_t *pos, rwf_t flags)
{
	struct iovec iovstack[UIO_FASTIOV];
	struct iovec *iov = iovstack;
	struct iov_iter iter;
	ssize_t ret;

	ret = import_iovec(WRITE, vec, vlen, ARRAY_SIZE(iovstack), &iov, &iter);
	if (ret >= 0) {
		file_start_write(file);
		ret = do_iter_write(file, &iter, pos, flags);
		file_end_write(file);
		kfree(iov);
	}
	return ret;
}

static ssize_t do_readv(unsigned long fd, const struct iovec __user *vec,
			unsigned long vlen, rwf_t flags)
{
	struct fd f = fdget_pos(fd);
	ssize_t ret = -EBADF;

	if (f.file) {
		loff_t pos = file_pos_read(f.file);
		ret = vfs_readv(f.file, vec, vlen, &pos, flags);
		if (ret >= 0)
			file_pos_write(f.file, pos);
		fdput_pos(f);
	}

	if (ret > 0)
		add_rchar(current, ret);
	inc_syscr(current);
	return ret;
}

static ssize_t do_writev(unsigned long fd, const struct iovec __user *vec,
			 unsigned long vlen, rwf_t flags)
{
	struct fd f = fdget_pos(fd);
	ssize_t ret = -EBADF;

	if (f.file) {
		loff_t pos = file_pos_read(f.file);
		ret = vfs_writev(f.file, vec, vlen, &pos, flags);
		if (ret >= 0)
			file_pos_write(f.file, pos);
		fdput_pos(f);
	}

	if (ret > 0)
		add_wchar(current, ret);
	inc_syscw(current);
	return ret;
}

static inline loff_t pos_from_hilo(unsigned long high, unsigned long low)
{
#define HALF_LONG_BITS (BITS_PER_LONG / 2)
	return (((loff_t)high << HALF_LONG_BITS) << HALF_LONG_BITS) | low;
}

static ssize_t do_preadv(unsigned long fd, const struct iovec __user *vec,
			 unsigned long vlen, loff_t pos, rwf_t flags)
{
	struct fd f;
	ssize_t ret = -EBADF;

	if (pos < 0)
		return -EINVAL;

	f = fdget(fd);
	if (f.file) {
		ret = -ESPIPE;
		if (f.file->f_mode & FMODE_PREAD)
			ret = vfs_readv(f.file, vec, vlen, &pos, flags);
		fdput(f);
	}

	if (ret > 0)
		add_rchar(current, ret);
	inc_syscr(current);
	return ret;
}

static ssize_t do_pwritev(unsigned long fd, const struct iovec __user *vec,
			  unsigned long vlen, loff_t pos, rwf_t flags)
{
	struct fd f;
	ssize_t ret = -EBADF;

	if (pos < 0)
		return -EINVAL;

	f = fdget(fd);
	if (f.file) {
		ret = -ESPIPE;
		if (f.file->f_mode & FMODE_PWRITE)
			ret = vfs_writev(f.file, vec, vlen, &pos, flags);
		fdput(f);
	}

	if (ret > 0)
		add_wchar(current, ret);
	inc_syscw(current);
	return ret;
}

SYSCALL_DEFINE3(readv, unsigned long, fd, const struct iovec __user *, vec,
		unsigned long, vlen)
{
	return do_readv(fd, vec, vlen, 0);
}

SYSCALL_DEFINE3(writev, unsigned long, fd, const struct iovec __user *, vec,
		unsigned long, vlen)
{
	return do_writev(fd, vec, vlen, 0);
}

SYSCALL_DEFINE5(preadv, unsigned long, fd, const struct iovec __user *, vec,
		unsigned long, vlen, unsigned long, pos_l, unsigned long, pos_h)
{
	loff_t pos = pos_from_hilo(pos_h, pos_l);

	return do_preadv(fd, vec, vlen, pos, 0);
}

SYSCALL_DEFINE6(preadv2, unsigned long, fd, const struct iovec __user *, vec,
		unsigned long, vlen, unsigned long, pos_l, unsigned long, pos_h,
		rwf_t, flags)
{
	loff_t pos = pos_from_hilo(pos_h, pos_l);

	if (pos == -1)
		return do_readv(fd, vec, vlen, flags);

	return do_preadv(fd, vec, vlen, pos, flags);
}

SYSCALL_DEFINE5(pwritev, unsigned long, fd, const struct iovec __user *, vec,
		unsigned long, vlen, unsigned long, pos_l, unsigned long, pos_h)
{
	loff_t pos = pos_from_hilo(pos_h, pos_l);

	return do_pwritev(fd, vec, vlen, pos, 0);
}

SYSCALL_DEFINE6(pwritev2, unsigned long, fd, const struct iovec __user *, vec,
		unsigned long, vlen, unsigned long, pos_l, unsigned long, pos_h,
		rwf_t, flags)
{
	loff_t pos = pos_from_hilo(pos_h, pos_l);

	if (pos == -1)
		return do_writev(fd, vec, vlen, flags);

	return do_pwritev(fd, vec, vlen, pos, flags);
}

#ifdef CONFIG_COMPAT
static size_t compat_readv(struct file *file,
			   const struct compat_iovec __user *vec,
			   unsigned long vlen, loff_t *pos, rwf_t flags)
{
	struct iovec iovstack[UIO_FASTIOV];
	struct iovec *iov = iovstack;
	struct iov_iter iter;
	ssize_t ret;

	ret = compat_import_iovec(READ, vec, vlen, UIO_FASTIOV, &iov, &iter);
	if (ret >= 0) {
		ret = do_iter_read(file, &iter, pos, flags);
		kfree(iov);
	}
	if (ret > 0)
		add_rchar(current, ret);
	inc_syscr(current);
	return ret;
}

static size_t do_compat_readv(compat_ulong_t fd,
				 const struct compat_iovec __user *vec,
				 compat_ulong_t vlen, rwf_t flags)
{
	struct fd f = fdget_pos(fd);
	ssize_t ret;
	loff_t pos;

	if (!f.file)
		return -EBADF;
	pos = f.file->f_pos;
	ret = compat_readv(f.file, vec, vlen, &pos, flags);
	if (ret >= 0)
		f.file->f_pos = pos;
	fdput_pos(f);
	return ret;

}

COMPAT_SYSCALL_DEFINE3(readv, compat_ulong_t, fd,
		const struct compat_iovec __user *,vec,
		compat_ulong_t, vlen)
{
	return do_compat_readv(fd, vec, vlen, 0);
}

static long do_compat_preadv64(unsigned long fd,
				  const struct compat_iovec __user *vec,
				  unsigned long vlen, loff_t pos, rwf_t flags)
{
	struct fd f;
	ssize_t ret;

	if (pos < 0)
		return -EINVAL;
	f = fdget(fd);
	if (!f.file)
		return -EBADF;
	ret = -ESPIPE;
	if (f.file->f_mode & FMODE_PREAD)
		ret = compat_readv(f.file, vec, vlen, &pos, flags);
	fdput(f);
	return ret;
}

#ifdef __ARCH_WANT_COMPAT_SYS_PREADV64
COMPAT_SYSCALL_DEFINE4(preadv64, unsigned long, fd,
		const struct compat_iovec __user *,vec,
		unsigned long, vlen, loff_t, pos)
{
	return do_compat_preadv64(fd, vec, vlen, pos, 0);
}
#endif

COMPAT_SYSCALL_DEFINE5(preadv, compat_ulong_t, fd,
		const struct compat_iovec __user *,vec,
		compat_ulong_t, vlen, u32, pos_low, u32, pos_high)
{
	loff_t pos = ((loff_t)pos_high << 32) | pos_low;

	return do_compat_preadv64(fd, vec, vlen, pos, 0);
}

#ifdef __ARCH_WANT_COMPAT_SYS_PREADV64V2
COMPAT_SYSCALL_DEFINE5(preadv64v2, unsigned long, fd,
		const struct compat_iovec __user *,vec,
		unsigned long, vlen, loff_t, pos, rwf_t, flags)
{
	return do_compat_preadv64(fd, vec, vlen, pos, flags);
}
#endif

COMPAT_SYSCALL_DEFINE6(preadv2, compat_ulong_t, fd,
		const struct compat_iovec __user *,vec,
		compat_ulong_t, vlen, u32, pos_low, u32, pos_high,
		rwf_t, flags)
{
	loff_t pos = ((loff_t)pos_high << 32) | pos_low;

	if (pos == -1)
		return do_compat_readv(fd, vec, vlen, flags);

	return do_compat_preadv64(fd, vec, vlen, pos, flags);
}

static size_t compat_writev(struct file *file,
			    const struct compat_iovec __user *vec,
			    unsigned long vlen, loff_t *pos, rwf_t flags)
{
	struct iovec iovstack[UIO_FASTIOV];
	struct iovec *iov = iovstack;
	struct iov_iter iter;
	ssize_t ret;

	ret = compat_import_iovec(WRITE, vec, vlen, UIO_FASTIOV, &iov, &iter);
	if (ret >= 0) {
		file_start_write(file);
		ret = do_iter_write(file, &iter, pos, flags);
		file_end_write(file);
		kfree(iov);
	}
	if (ret > 0)
		add_wchar(current, ret);
	inc_syscw(current);
	return ret;
}

static size_t do_compat_writev(compat_ulong_t fd,
				  const struct compat_iovec __user* vec,
				  compat_ulong_t vlen, rwf_t flags)
{
	struct fd f = fdget_pos(fd);
	ssize_t ret;
	loff_t pos;

	if (!f.file)
		return -EBADF;
	pos = f.file->f_pos;
	ret = compat_writev(f.file, vec, vlen, &pos, flags);
	if (ret >= 0)
		f.file->f_pos = pos;
	fdput_pos(f);
	return ret;
}

COMPAT_SYSCALL_DEFINE3(writev, compat_ulong_t, fd,
		const struct compat_iovec __user *, vec,
		compat_ulong_t, vlen)
{
	return do_compat_writev(fd, vec, vlen, 0);
}

static long do_compat_pwritev64(unsigned long fd,
				   const struct compat_iovec __user *vec,
				   unsigned long vlen, loff_t pos, rwf_t flags)
{
	struct fd f;
	ssize_t ret;

	if (pos < 0)
		return -EINVAL;
	f = fdget(fd);
	if (!f.file)
		return -EBADF;
	ret = -ESPIPE;
	if (f.file->f_mode & FMODE_PWRITE)
		ret = compat_writev(f.file, vec, vlen, &pos, flags);
	fdput(f);
	return ret;
}

#ifdef __ARCH_WANT_COMPAT_SYS_PWRITEV64
COMPAT_SYSCALL_DEFINE4(pwritev64, unsigned long, fd,
		const struct compat_iovec __user *,vec,
		unsigned long, vlen, loff_t, pos)
{
	return do_compat_pwritev64(fd, vec, vlen, pos, 0);
}
#endif

COMPAT_SYSCALL_DEFINE5(pwritev, compat_ulong_t, fd,
		const struct compat_iovec __user *,vec,
		compat_ulong_t, vlen, u32, pos_low, u32, pos_high)
{
	loff_t pos = ((loff_t)pos_high << 32) | pos_low;

	return do_compat_pwritev64(fd, vec, vlen, pos, 0);
}

#ifdef __ARCH_WANT_COMPAT_SYS_PWRITEV64V2
COMPAT_SYSCALL_DEFINE5(pwritev64v2, unsigned long, fd,
		const struct compat_iovec __user *,vec,
		unsigned long, vlen, loff_t, pos, rwf_t, flags)
{
	return do_compat_pwritev64(fd, vec, vlen, pos, flags);
}
#endif

COMPAT_SYSCALL_DEFINE6(pwritev2, compat_ulong_t, fd,
		const struct compat_iovec __user *,vec,
		compat_ulong_t, vlen, u32, pos_low, u32, pos_high, rwf_t, flags)
{
	loff_t pos = ((loff_t)pos_high << 32) | pos_low;

	if (pos == -1)
		return do_compat_writev(fd, vec, vlen, flags);

	return do_compat_pwritev64(fd, vec, vlen, pos, flags);
}

#endif

static ssize_t do_sendfile(int out_fd, int in_fd, loff_t *ppos,
		  	   size_t count, loff_t max)
{
	struct fd in, out;
	struct inode *in_inode, *out_inode;
	loff_t pos;
	loff_t out_pos;
	ssize_t retval;
	int fl;

	/*
	 * Get input file, and verify that it is ok..
	 */
	retval = -EBADF;
	in = fdget(in_fd);
	if (!in.file)
		goto out;
	if (!(in.file->f_mode & FMODE_READ))
		goto fput_in;
	retval = -ESPIPE;
	if (!ppos) {
		pos = in.file->f_pos;
	} else {
		pos = *ppos;
		if (!(in.file->f_mode & FMODE_PREAD))
			goto fput_in;
	}
	retval = rw_verify_area(READ, in.file, &pos, count);
	if (retval < 0)
		goto fput_in;
	if (count > MAX_RW_COUNT)
		count =  MAX_RW_COUNT;

	/*
	 * Get output file, and verify that it is ok..
	 */
	retval = -EBADF;
	out = fdget(out_fd);
	if (!out.file)
		goto fput_in;
	if (!(out.file->f_mode & FMODE_WRITE))
		goto fput_out;
	in_inode = file_inode(in.file);
	out_inode = file_inode(out.file);
	out_pos = out.file->f_pos;
	retval = rw_verify_area(WRITE, out.file, &out_pos, count);
	if (retval < 0)
		goto fput_out;

	if (!max)
		max = min(in_inode->i_sb->s_maxbytes, out_inode->i_sb->s_maxbytes);

	if (unlikely(pos + count > max)) {
		retval = -EOVERFLOW;
		if (pos >= max)
			goto fput_out;
		count = max - pos;
	}

	fl = 0;
#if 0
	/*
	 * We need to debate whether we can enable this or not. The
	 * man page documents EAGAIN return for the output at least,
	 * and the application is arguably buggy if it doesn't expect
	 * EAGAIN on a non-blocking file descriptor.
	 */
	if (in.file->f_flags & O_NONBLOCK)
		fl = SPLICE_F_NONBLOCK;
#endif
	file_start_write(out.file);
	retval = do_splice_direct(in.file, &pos, out.file, &out_pos, count, fl);
	file_end_write(out.file);

	if (retval > 0) {
		add_rchar(current, retval);
		add_wchar(current, retval);
		fsnotify_access(in.file);
		fsnotify_modify(out.file);
		out.file->f_pos = out_pos;
		if (ppos)
			*ppos = pos;
		else
			in.file->f_pos = pos;
	}

	inc_syscr(current);
	inc_syscw(current);
	if (pos > max)
		retval = -EOVERFLOW;

fput_out:
	fdput(out);
fput_in:
	fdput(in);
out:
	return retval;
}

SYSCALL_DEFINE4(sendfile, int, out_fd, int, in_fd, off_t __user *, offset, size_t, count)
{
	loff_t pos;
	off_t off;
	ssize_t ret;

	if (offset) {
		if (unlikely(get_user(off, offset)))
			return -EFAULT;
		pos = off;
		ret = do_sendfile(out_fd, in_fd, &pos, count, MAX_NON_LFS);
		if (unlikely(put_user(pos, offset)))
			return -EFAULT;
		return ret;
	}

	return do_sendfile(out_fd, in_fd, NULL, count, 0);
}

SYSCALL_DEFINE4(sendfile64, int, out_fd, int, in_fd, loff_t __user *, offset, size_t, count)
{
	loff_t pos;
	ssize_t ret;

	if (offset) {
		if (unlikely(copy_from_user(&pos, offset, sizeof(loff_t))))
			return -EFAULT;
		ret = do_sendfile(out_fd, in_fd, &pos, count, 0);
		if (unlikely(put_user(pos, offset)))
			return -EFAULT;
		return ret;
	}

	return do_sendfile(out_fd, in_fd, NULL, count, 0);
}

#ifdef CONFIG_COMPAT
COMPAT_SYSCALL_DEFINE4(sendfile, int, out_fd, int, in_fd,
		compat_off_t __user *, offset, compat_size_t, count)
{
	loff_t pos;
	off_t off;
	ssize_t ret;

	if (offset) {
		if (unlikely(get_user(off, offset)))
			return -EFAULT;
		pos = off;
		ret = do_sendfile(out_fd, in_fd, &pos, count, MAX_NON_LFS);
		if (unlikely(put_user(pos, offset)))
			return -EFAULT;
		return ret;
	}

	return do_sendfile(out_fd, in_fd, NULL, count, 0);
}

COMPAT_SYSCALL_DEFINE4(sendfile64, int, out_fd, int, in_fd,
		compat_loff_t __user *, offset, compat_size_t, count)
{
	loff_t pos;
	ssize_t ret;

	if (offset) {
		if (unlikely(copy_from_user(&pos, offset, sizeof(loff_t))))
			return -EFAULT;
		ret = do_sendfile(out_fd, in_fd, &pos, count, 0);
		if (unlikely(put_user(pos, offset)))
			return -EFAULT;
		return ret;
	}

	return do_sendfile(out_fd, in_fd, NULL, count, 0);
}
#endif

/*
 * copy_file_range() differs from regular file read and write in that it
 * specifically allows return partial success.  When it does so is up to
 * the copy_file_range method.
 */
ssize_t vfs_copy_file_range(struct file *file_in, loff_t pos_in,
			    struct file *file_out, loff_t pos_out,
			    size_t len, unsigned int flags)
{
	struct inode *inode_in = file_inode(file_in);
	struct inode *inode_out = file_inode(file_out);
	ssize_t ret;

	if (flags != 0)
		return -EINVAL;

	if (S_ISDIR(inode_in->i_mode) || S_ISDIR(inode_out->i_mode))
		return -EISDIR;
	if (!S_ISREG(inode_in->i_mode) || !S_ISREG(inode_out->i_mode))
		return -EINVAL;

	ret = rw_verify_area(READ, file_in, &pos_in, len);
	if (unlikely(ret))
		return ret;

	ret = rw_verify_area(WRITE, file_out, &pos_out, len);
	if (unlikely(ret))
		return ret;

	if (!(file_in->f_mode & FMODE_READ) ||
	    !(file_out->f_mode & FMODE_WRITE) ||
	    (file_out->f_flags & O_APPEND))
		return -EBADF;

	/* this could be relaxed once a method supports cross-fs copies */
	if (inode_in->i_sb != inode_out->i_sb)
		return -EXDEV;

	if (len == 0)
		return 0;

	file_start_write(file_out);

	/*
	 * Try cloning first, this is supported by more file systems, and
	 * more efficient if both clone and copy are supported (e.g. NFS).
	 */
	if (file_in->f_op->remap_file_range) {
		loff_t cloned;

		cloned = file_in->f_op->remap_file_range(file_in, pos_in,
				file_out, pos_out,
				min_t(loff_t, MAX_RW_COUNT, len),
				REMAP_FILE_CAN_SHORTEN);
		if (cloned > 0) {
			ret = cloned;
			goto done;
		}
	}

	if (file_out->f_op->copy_file_range) {
		ret = file_out->f_op->copy_file_range(file_in, pos_in, file_out,
						      pos_out, len, flags);
		if (ret != -EOPNOTSUPP)
			goto done;
	}

	ret = do_splice_direct(file_in, &pos_in, file_out, &pos_out,
			len > MAX_RW_COUNT ? MAX_RW_COUNT : len, 0);

done:
	if (ret > 0) {
		fsnotify_access(file_in);
		add_rchar(current, ret);
		fsnotify_modify(file_out);
		add_wchar(current, ret);
	}

	inc_syscr(current);
	inc_syscw(current);

	file_end_write(file_out);

	return ret;
}
EXPORT_SYMBOL(vfs_copy_file_range);

SYSCALL_DEFINE6(copy_file_range, int, fd_in, loff_t __user *, off_in,
		int, fd_out, loff_t __user *, off_out,
		size_t, len, unsigned int, flags)
{
	loff_t pos_in;
	loff_t pos_out;
	struct fd f_in;
	struct fd f_out;
	ssize_t ret = -EBADF;

	f_in = fdget(fd_in);
	if (!f_in.file)
		goto out2;

	f_out = fdget(fd_out);
	if (!f_out.file)
		goto out1;

	ret = -EFAULT;
	if (off_in) {
		if (copy_from_user(&pos_in, off_in, sizeof(loff_t)))
			goto out;
	} else {
		pos_in = f_in.file->f_pos;
	}

	if (off_out) {
		if (copy_from_user(&pos_out, off_out, sizeof(loff_t)))
			goto out;
	} else {
		pos_out = f_out.file->f_pos;
	}

	ret = vfs_copy_file_range(f_in.file, pos_in, f_out.file, pos_out, len,
				  flags);
	if (ret > 0) {
		pos_in += ret;
		pos_out += ret;

		if (off_in) {
			if (copy_to_user(off_in, &pos_in, sizeof(loff_t)))
				ret = -EFAULT;
		} else {
			f_in.file->f_pos = pos_in;
		}

		if (off_out) {
			if (copy_to_user(off_out, &pos_out, sizeof(loff_t)))
				ret = -EFAULT;
		} else {
			f_out.file->f_pos = pos_out;
		}
	}

out:
	fdput(f_out);
out1:
	fdput(f_in);
out2:
	return ret;
}

static int remap_verify_area(struct file *file, loff_t pos, loff_t len,
			     bool write)
{
	struct inode *inode = file_inode(file);

	if (unlikely(pos < 0 || len < 0))
		return -EINVAL;

	 if (unlikely((loff_t) (pos + len) < 0))
		return -EINVAL;

	if (unlikely(inode->i_flctx && mandatory_lock(inode))) {
		loff_t end = len ? pos + len - 1 : OFFSET_MAX;
		int retval;

		retval = locks_mandatory_area(inode, file, pos, end,
				write ? F_WRLCK : F_RDLCK);
		if (retval < 0)
			return retval;
	}

	return security_file_permission(file, write ? MAY_WRITE : MAY_READ);
}
/*
 * Ensure that we don't remap a partial EOF block in the middle of something
 * else.  Assume that the offsets have already been checked for block
 * alignment.
 *
 * For deduplication we always scale down to the previous block because we
 * can't meaningfully compare post-EOF contents.
 *
 * For clone we only link a partial EOF block above the destination file's EOF.
 *
 * Shorten the request if possible.
 */
static int generic_remap_check_len(struct inode *inode_in,
				   struct inode *inode_out,
				   loff_t pos_out,
				   loff_t *len,
				   unsigned int remap_flags)
{
	u64 blkmask = i_blocksize(inode_in) - 1;
	loff_t new_len = *len;

	if ((*len & blkmask) == 0)
		return 0;

	if ((remap_flags & REMAP_FILE_DEDUP) ||
	    pos_out + *len < i_size_read(inode_out))
		new_len &= ~blkmask;

	if (new_len == *len)
		return 0;

	if (remap_flags & REMAP_FILE_CAN_SHORTEN) {
		*len = new_len;
		return 0;
	}

	return (remap_flags & REMAP_FILE_DEDUP) ? -EBADE : -EINVAL;
}

/*
 * Read a page's worth of file data into the page cache.  Return the page
 * locked.
 */
static struct page *vfs_dedupe_get_page(struct inode *inode, loff_t offset)
{
	struct page *page;

	page = read_mapping_page(inode->i_mapping, offset >> PAGE_SHIFT, NULL);
	if (IS_ERR(page))
		return page;
	if (!PageUptodate(page)) {
		put_page(page);
		return ERR_PTR(-EIO);
	}
	lock_page(page);
	return page;
}

/*
 * Compare extents of two files to see if they are the same.
 * Caller must have locked both inodes to prevent write races.
 */
static int vfs_dedupe_file_range_compare(struct inode *src, loff_t srcoff,
					 struct inode *dest, loff_t destoff,
					 loff_t len, bool *is_same)
{
	loff_t src_poff;
	loff_t dest_poff;
	void *src_addr;
	void *dest_addr;
	struct page *src_page;
	struct page *dest_page;
	loff_t cmp_len;
	bool same;
	int error;

	error = -EINVAL;
	same = true;
	while (len) {
		src_poff = srcoff & (PAGE_SIZE - 1);
		dest_poff = destoff & (PAGE_SIZE - 1);
		cmp_len = min(PAGE_SIZE - src_poff,
			      PAGE_SIZE - dest_poff);
		cmp_len = min(cmp_len, len);
		if (cmp_len <= 0)
			goto out_error;

		src_page = vfs_dedupe_get_page(src, srcoff);
		if (IS_ERR(src_page)) {
			error = PTR_ERR(src_page);
			goto out_error;
		}
		dest_page = vfs_dedupe_get_page(dest, destoff);
		if (IS_ERR(dest_page)) {
			error = PTR_ERR(dest_page);
			unlock_page(src_page);
			put_page(src_page);
			goto out_error;
		}
		src_addr = kmap_atomic(src_page);
		dest_addr = kmap_atomic(dest_page);

		flush_dcache_page(src_page);
		flush_dcache_page(dest_page);

		if (memcmp(src_addr + src_poff, dest_addr + dest_poff, cmp_len))
			same = false;

		kunmap_atomic(dest_addr);
		kunmap_atomic(src_addr);
		unlock_page(dest_page);
		unlock_page(src_page);
		put_page(dest_page);
		put_page(src_page);

		if (!same)
			break;

		srcoff += cmp_len;
		destoff += cmp_len;
		len -= cmp_len;
	}

	*is_same = same;
	return 0;

out_error:
	return error;
}

/*
 * Check that the two inodes are eligible for cloning, the ranges make
 * sense, and then flush all dirty data.  Caller must ensure that the
 * inodes have been locked against any other modifications.
 *
 * If there's an error, then the usual negative error code is returned.
 * Otherwise returns 0 with *len set to the request length.
 */
int generic_remap_file_range_prep(struct file *file_in, loff_t pos_in,
				  struct file *file_out, loff_t pos_out,
				  loff_t *len, unsigned int remap_flags)
{
	struct inode *inode_in = file_inode(file_in);
	struct inode *inode_out = file_inode(file_out);
	bool same_inode = (inode_in == inode_out);
	int ret;

	/* Don't touch certain kinds of inodes */
	if (IS_IMMUTABLE(inode_out))
		return -EPERM;

	if (IS_SWAPFILE(inode_in) || IS_SWAPFILE(inode_out))
		return -ETXTBSY;

	/* Don't reflink dirs, pipes, sockets... */
	if (S_ISDIR(inode_in->i_mode) || S_ISDIR(inode_out->i_mode))
		return -EISDIR;
	if (!S_ISREG(inode_in->i_mode) || !S_ISREG(inode_out->i_mode))
		return -EINVAL;

	/* Zero length dedupe exits immediately; reflink goes to EOF. */
	if (*len == 0) {
		loff_t isize = i_size_read(inode_in);

		if ((remap_flags & REMAP_FILE_DEDUP) || pos_in == isize)
			return 0;
		if (pos_in > isize)
			return -EINVAL;
		*len = isize - pos_in;
		if (*len == 0)
			return 0;
	}

	/* Check that we don't violate system file offset limits. */
	ret = generic_remap_checks(file_in, pos_in, file_out, pos_out, len,
			remap_flags);
	if (ret)
		return ret;

	/* Wait for the completion of any pending IOs on both files */
	inode_dio_wait(inode_in);
	if (!same_inode)
		inode_dio_wait(inode_out);

	ret = filemap_write_and_wait_range(inode_in->i_mapping,
			pos_in, pos_in + *len - 1);
	if (ret)
		return ret;

	ret = filemap_write_and_wait_range(inode_out->i_mapping,
			pos_out, pos_out + *len - 1);
	if (ret)
		return ret;

	/*
	 * Check that the extents are the same.
	 */
	if (remap_flags & REMAP_FILE_DEDUP) {
		bool		is_same = false;

		ret = vfs_dedupe_file_range_compare(inode_in, pos_in,
				inode_out, pos_out, *len, &is_same);
		if (ret)
			return ret;
		if (!is_same)
			return -EBADE;
	}

	ret = generic_remap_check_len(inode_in, inode_out, pos_out, len,
			remap_flags);
	if (ret)
		return ret;

	/* If can't alter the file contents, we're done. */
	if (!(remap_flags & REMAP_FILE_DEDUP)) {
		/* Update the timestamps, since we can alter file contents. */
		if (!(file_out->f_mode & FMODE_NOCMTIME)) {
			ret = file_update_time(file_out);
			if (ret)
				return ret;
		}

		/*
		 * Clear the security bits if the process is not being run by
		 * root.  This keeps people from modifying setuid and setgid
		 * binaries.
		 */
		ret = file_remove_privs(file_out);
		if (ret)
			return ret;
	}

	return 0;
}
EXPORT_SYMBOL(generic_remap_file_range_prep);

loff_t do_clone_file_range(struct file *file_in, loff_t pos_in,
			   struct file *file_out, loff_t pos_out,
			   loff_t len, unsigned int remap_flags)
{
	struct inode *inode_in = file_inode(file_in);
	struct inode *inode_out = file_inode(file_out);
	loff_t ret;

	WARN_ON_ONCE(remap_flags);

	if (S_ISDIR(inode_in->i_mode) || S_ISDIR(inode_out->i_mode))
		return -EISDIR;
	if (!S_ISREG(inode_in->i_mode) || !S_ISREG(inode_out->i_mode))
		return -EINVAL;

	/*
	 * FICLONE/FICLONERANGE ioctls enforce that src and dest files are on
	 * the same mount. Practically, they only need to be on the same file
	 * system.
	 */
	if (inode_in->i_sb != inode_out->i_sb)
		return -EXDEV;

	if (!(file_in->f_mode & FMODE_READ) ||
	    !(file_out->f_mode & FMODE_WRITE) ||
	    (file_out->f_flags & O_APPEND))
		return -EBADF;

	if (!file_in->f_op->remap_file_range)
		return -EOPNOTSUPP;

	ret = remap_verify_area(file_in, pos_in, len, false);
	if (ret)
		return ret;

	ret = remap_verify_area(file_out, pos_out, len, true);
	if (ret)
		return ret;

	ret = file_in->f_op->remap_file_range(file_in, pos_in,
			file_out, pos_out, len, remap_flags);
	if (ret < 0)
		return ret;

	fsnotify_access(file_in);
	fsnotify_modify(file_out);
	return ret;
}
EXPORT_SYMBOL(do_clone_file_range);

loff_t vfs_clone_file_range(struct file *file_in, loff_t pos_in,
			    struct file *file_out, loff_t pos_out,
			    loff_t len, unsigned int remap_flags)
{
	loff_t ret;

	file_start_write(file_out);
	ret = do_clone_file_range(file_in, pos_in, file_out, pos_out, len,
				  remap_flags);
	file_end_write(file_out);

	return ret;
}
EXPORT_SYMBOL(vfs_clone_file_range);

loff_t vfs_dedupe_file_range_one(struct file *src_file, loff_t src_pos,
				 struct file *dst_file, loff_t dst_pos,
				 loff_t len, unsigned int remap_flags)
{
	loff_t ret;

<<<<<<< HEAD
	error = -EINVAL;
	same = true;
	while (len) {
		src_poff = srcoff & (PAGE_SIZE - 1);
		dest_poff = destoff & (PAGE_SIZE - 1);
		cmp_len = min(PAGE_SIZE - src_poff,
			      PAGE_SIZE - dest_poff);
		cmp_len = min(cmp_len, len);
		if (cmp_len <= 0)
			goto out_error;

		src_page = vfs_dedupe_get_page(src, srcoff);
		if (IS_ERR(src_page)) {
			error = PTR_ERR(src_page);
			goto out_error;
		}
		dest_page = vfs_dedupe_get_page(dest, destoff);
		if (IS_ERR(dest_page)) {
			error = PTR_ERR(dest_page);
			unlock_page(src_page);
			put_page(src_page);
			goto out_error;
		}
		src_addr = kmap_atomic(src_page);
		dest_addr = kmap_atomic(dest_page);

		flush_dcache_page(src_page);
		flush_dcache_page(dest_page);

		if (memcmp(src_addr + src_poff, dest_addr + dest_poff, cmp_len))
			same = false;

		kunmap_atomic(dest_addr);
		kunmap_atomic(src_addr);
		unlock_page(dest_page);
		unlock_page(src_page);
		put_page(dest_page);
		put_page(src_page);

		if (!same)
			break;

		srcoff += cmp_len;
		destoff += cmp_len;
		len -= cmp_len;
	}

	*is_same = same;
	return 0;

out_error:
	return error;
}
EXPORT_SYMBOL(vfs_dedupe_file_range_compare);

/* Check whether we are allowed to dedupe the destination file */
static bool allow_file_dedupe(struct file *file)
{
	if (capable(CAP_SYS_ADMIN))
		return true;
	if (file->f_mode & FMODE_WRITE)
		return true;
	if (uid_eq(current_fsuid(), file_inode(file)->i_uid))
		return true;
	if (!inode_permission(file_inode(file), MAY_WRITE))
		return true;
	return false;
}

int vfs_dedupe_file_range_one(struct file *src_file, loff_t src_pos,
			      struct file *dst_file, loff_t dst_pos, u64 len)
{
	s64 ret;
=======
	WARN_ON_ONCE(remap_flags & ~(REMAP_FILE_DEDUP |
				     REMAP_FILE_CAN_SHORTEN));
>>>>>>> bf4a1fcf

	ret = mnt_want_write_file(dst_file);
	if (ret)
		return ret;

	ret = remap_verify_area(dst_file, dst_pos, len, true);
	if (ret < 0)
		goto out_drop_write;

	ret = -EPERM;
	if (!allow_file_dedupe(dst_file))
		goto out_drop_write;

	ret = -EXDEV;
	if (src_file->f_path.mnt != dst_file->f_path.mnt)
		goto out_drop_write;

	ret = -EISDIR;
	if (S_ISDIR(file_inode(dst_file)->i_mode))
		goto out_drop_write;

	ret = -EINVAL;
	if (!dst_file->f_op->remap_file_range)
		goto out_drop_write;

	if (len == 0) {
		ret = 0;
		goto out_drop_write;
	}

	ret = dst_file->f_op->remap_file_range(src_file, src_pos, dst_file,
			dst_pos, len, remap_flags | REMAP_FILE_DEDUP);
out_drop_write:
	mnt_drop_write_file(dst_file);

	return ret;
}
EXPORT_SYMBOL(vfs_dedupe_file_range_one);

int vfs_dedupe_file_range(struct file *file, struct file_dedupe_range *same)
{
	struct file_dedupe_range_info *info;
	struct inode *src = file_inode(file);
	u64 off;
	u64 len;
	int i;
	int ret;
	u16 count = same->dest_count;
	loff_t deduped;

	if (!(file->f_mode & FMODE_READ))
		return -EINVAL;

	if (same->reserved1 || same->reserved2)
		return -EINVAL;

	off = same->src_offset;
	len = same->src_length;

	ret = -EISDIR;
	if (S_ISDIR(src->i_mode))
		goto out;

	ret = -EINVAL;
	if (!S_ISREG(src->i_mode))
		goto out;

	ret = remap_verify_area(file, off, len, false);
	if (ret < 0)
		goto out;
	ret = 0;

	if (off + len > i_size_read(src))
		return -EINVAL;

	/* Arbitrary 1G limit on a single dedupe request, can be raised. */
	len = min_t(u64, len, 1 << 30);

	/* pre-format output fields to sane values */
	for (i = 0; i < count; i++) {
		same->info[i].bytes_deduped = 0ULL;
		same->info[i].status = FILE_DEDUPE_RANGE_SAME;
	}

	for (i = 0, info = same->info; i < count; i++, info++) {
		struct fd dst_fd = fdget(info->dest_fd);
		struct file *dst_file = dst_fd.file;

		if (!dst_file) {
			info->status = -EBADF;
			goto next_loop;
		}

		if (info->reserved) {
			info->status = -EINVAL;
			goto next_fdput;
		}

		deduped = vfs_dedupe_file_range_one(file, off, dst_file,
						    info->dest_offset, len,
						    REMAP_FILE_CAN_SHORTEN);
		if (deduped == -EBADE)
			info->status = FILE_DEDUPE_RANGE_DIFFERS;
		else if (deduped < 0)
			info->status = deduped;
		else
			info->bytes_deduped = len;

next_fdput:
		fdput(dst_fd);
next_loop:
		if (fatal_signal_pending(current))
			goto out;
	}

out:
	return ret;
}
EXPORT_SYMBOL(vfs_dedupe_file_range);<|MERGE_RESOLUTION|>--- conflicted
+++ resolved
@@ -2013,68 +2013,6 @@
 }
 EXPORT_SYMBOL(vfs_clone_file_range);
 
-loff_t vfs_dedupe_file_range_one(struct file *src_file, loff_t src_pos,
-				 struct file *dst_file, loff_t dst_pos,
-				 loff_t len, unsigned int remap_flags)
-{
-	loff_t ret;
-
-<<<<<<< HEAD
-	error = -EINVAL;
-	same = true;
-	while (len) {
-		src_poff = srcoff & (PAGE_SIZE - 1);
-		dest_poff = destoff & (PAGE_SIZE - 1);
-		cmp_len = min(PAGE_SIZE - src_poff,
-			      PAGE_SIZE - dest_poff);
-		cmp_len = min(cmp_len, len);
-		if (cmp_len <= 0)
-			goto out_error;
-
-		src_page = vfs_dedupe_get_page(src, srcoff);
-		if (IS_ERR(src_page)) {
-			error = PTR_ERR(src_page);
-			goto out_error;
-		}
-		dest_page = vfs_dedupe_get_page(dest, destoff);
-		if (IS_ERR(dest_page)) {
-			error = PTR_ERR(dest_page);
-			unlock_page(src_page);
-			put_page(src_page);
-			goto out_error;
-		}
-		src_addr = kmap_atomic(src_page);
-		dest_addr = kmap_atomic(dest_page);
-
-		flush_dcache_page(src_page);
-		flush_dcache_page(dest_page);
-
-		if (memcmp(src_addr + src_poff, dest_addr + dest_poff, cmp_len))
-			same = false;
-
-		kunmap_atomic(dest_addr);
-		kunmap_atomic(src_addr);
-		unlock_page(dest_page);
-		unlock_page(src_page);
-		put_page(dest_page);
-		put_page(src_page);
-
-		if (!same)
-			break;
-
-		srcoff += cmp_len;
-		destoff += cmp_len;
-		len -= cmp_len;
-	}
-
-	*is_same = same;
-	return 0;
-
-out_error:
-	return error;
-}
-EXPORT_SYMBOL(vfs_dedupe_file_range_compare);
-
 /* Check whether we are allowed to dedupe the destination file */
 static bool allow_file_dedupe(struct file *file)
 {
@@ -2089,14 +2027,14 @@
 	return false;
 }
 
-int vfs_dedupe_file_range_one(struct file *src_file, loff_t src_pos,
-			      struct file *dst_file, loff_t dst_pos, u64 len)
-{
-	s64 ret;
-=======
+loff_t vfs_dedupe_file_range_one(struct file *src_file, loff_t src_pos,
+				 struct file *dst_file, loff_t dst_pos,
+				 loff_t len, unsigned int remap_flags)
+{
+	loff_t ret;
+
 	WARN_ON_ONCE(remap_flags & ~(REMAP_FILE_DEDUP |
 				     REMAP_FILE_CAN_SHORTEN));
->>>>>>> bf4a1fcf
 
 	ret = mnt_want_write_file(dst_file);
 	if (ret)
